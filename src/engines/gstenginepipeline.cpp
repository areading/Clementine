/* This file is part of Clementine.
   Copyright 2010, David Sansome <me@davidsansome.com>

   Clementine is free software: you can redistribute it and/or modify
   it under the terms of the GNU General Public License as published by
   the Free Software Foundation, either version 3 of the License, or
   (at your option) any later version.

   Clementine is distributed in the hope that it will be useful,
   but WITHOUT ANY WARRANTY; without even the implied warranty of
   MERCHANTABILITY or FITNESS FOR A PARTICULAR PURPOSE.  See the
   GNU General Public License for more details.

   You should have received a copy of the GNU General Public License
   along with Clementine.  If not, see <http://www.gnu.org/licenses/>.
*/

#include <limits>

#include <QCoreApplication>
#include <QDir>
#include <QPair>
#include <QRegExp>
#include <QUuid>

#include "bufferconsumer.h"
#include "config.h"
#include "gstelementdeleter.h"
#include "gstengine.h"
#include "gstenginepipeline.h"
#include "core/concurrentrun.h"
#include "core/logging.h"
#include "core/mac_startup.h"
#include "core/signalchecker.h"
#include "core/utilities.h"
#include "internet/core/internetmodel.h"
#include "internet/spotify/spotifyserver.h"
#include "internet/spotify/spotifyservice.h"

const int GstEnginePipeline::kGstStateTimeoutNanosecs = 10000000;
const int GstEnginePipeline::kFaderFudgeMsec = 2000;

const int GstEnginePipeline::kEqBandCount = 10;
const int GstEnginePipeline::kEqBandFrequencies[] = {
    60, 170, 310, 600, 1000, 3000, 6000, 12000, 14000, 16000};

int GstEnginePipeline::sId = 1;
GstElementDeleter* GstEnginePipeline::sElementDeleter = nullptr;

GstEnginePipeline::GstEnginePipeline(GstEngine* engine)
    : QObject(nullptr),
      engine_(engine),
      id_(sId++),
      valid_(false),
      sink_(GstEngine::kAutoSink),
      segment_start_(0),
      segment_start_received_(false),
      emit_track_ended_on_stream_start_(false),
      emit_track_ended_on_time_discontinuity_(false),
      last_buffer_offset_(0),
      eq_enabled_(false),
      eq_preamp_(0),
      stereo_balance_(0.0f),
      rg_enabled_(false),
      rg_mode_(0),
      rg_preamp_(0.0),
      rg_compression_(true),
      buffer_duration_nanosec_(1 * kNsecPerSec),
      buffer_min_fill_(33),
      buffering_(false),
      mono_playback_(false),
      sample_rate_(GstEngine::kAutoSampleRate),
      end_offset_nanosec_(-1),
      next_beginning_offset_nanosec_(-1),
      next_end_offset_nanosec_(-1),
      ignore_next_seek_(false),
      ignore_tags_(false),
      pipeline_is_initialised_(false),
      pipeline_is_connected_(false),
      pending_seek_nanosec_(-1),
      last_known_position_ns_(0),
      volume_percent_(100),
      volume_modifier_(1.0),
      pipeline_(nullptr),
      uridecodebin_(nullptr),
      audiobin_(nullptr),
      queue_(nullptr),
      audioconvert_(nullptr),
      rgvolume_(nullptr),
      rglimiter_(nullptr),
      audioconvert2_(nullptr),
      equalizer_(nullptr),
      stereo_panorama_(nullptr),
      volume_(nullptr),
      audioscale_(nullptr),
      audiosink_(nullptr) {
  if (!sElementDeleter) {
    sElementDeleter = new GstElementDeleter;
  }

  for (int i = 0; i < kEqBandCount; ++i) eq_band_gains_ << 0;
}

void GstEnginePipeline::set_output_device(const QString& sink,
                                          const QVariant& device) {
  sink_ = sink;
  device_ = device;
}

void GstEnginePipeline::set_replaygain(bool enabled, int mode, float preamp,
                                       bool compression) {
  rg_enabled_ = enabled;
  rg_mode_ = mode;
  rg_preamp_ = preamp;
  rg_compression_ = compression;
}

void GstEnginePipeline::set_buffer_duration_nanosec(
    qint64 buffer_duration_nanosec) {
  buffer_duration_nanosec_ = buffer_duration_nanosec;
}

void GstEnginePipeline::set_buffer_min_fill(int percent) {
  buffer_min_fill_ = percent;
}

void GstEnginePipeline::set_mono_playback(bool enabled) {
  mono_playback_ = enabled;
}

void GstEnginePipeline::set_sample_rate(int rate) { sample_rate_ = rate; }

bool GstEnginePipeline::ReplaceDecodeBin(GstElement* new_bin) {
  if (!new_bin) return false;

  // Destroy the old elements if they are set
  // Note that the caller to this function MUST schedule the old uridecodebin_
  // for deletion in the main thread.
  if (uridecodebin_) {
    gst_bin_remove(GST_BIN(pipeline_), uridecodebin_);
  }

  uridecodebin_ = new_bin;
  segment_start_ = 0;
  segment_start_received_ = false;
  pipeline_is_connected_ = false;
  gst_bin_add(GST_BIN(pipeline_), uridecodebin_);

  return true;
}

bool GstEnginePipeline::ReplaceDecodeBin(const QUrl& url) {
  GstElement* new_bin = nullptr;

  if (url.scheme() == "spotify") {
    new_bin = gst_bin_new("spotify_bin");

    // Create elements
    GstElement* src = engine_->CreateElement("tcpserversrc", new_bin);
    GstElement* gdp = engine_->CreateElement("gdpdepay", new_bin);
    if (!src || !gdp) return false;

    // Pick a port number
    const int port = Utilities::PickUnusedPort();
    g_object_set(G_OBJECT(src), "host", "127.0.0.1", nullptr);
    g_object_set(G_OBJECT(src), "port", port, nullptr);

    // Link the elements
    gst_element_link(src, gdp);

    // Add a ghost pad
    GstPad* pad = gst_element_get_static_pad(gdp, "src");
    gst_element_add_pad(GST_ELEMENT(new_bin), gst_ghost_pad_new("src", pad));
    gst_object_unref(GST_OBJECT(pad));

    // Tell spotify to start sending data to us.
    SpotifyServer* spotify_server =
        InternetModel::Service<SpotifyService>()->server();
    // Need to schedule this in the spotify server's thread
    QMetaObject::invokeMethod(
        spotify_server, "StartPlayback", Qt::QueuedConnection,
        Q_ARG(QString, url.toString()), Q_ARG(quint16, port));
  } else {
    new_bin = engine_->CreateElement("uridecodebin");
    g_object_set(G_OBJECT(new_bin), "uri", url.toEncoded().constData(),
                 nullptr);
    CHECKED_GCONNECT(G_OBJECT(new_bin), "drained", &SourceDrainedCallback,
                     this);
    CHECKED_GCONNECT(G_OBJECT(new_bin), "pad-added", &NewPadCallback, this);
    CHECKED_GCONNECT(G_OBJECT(new_bin), "notify::source", &SourceSetupCallback,
                     this);
  }

  return ReplaceDecodeBin(new_bin);
}

GstElement* GstEnginePipeline::CreateDecodeBinFromString(const char* pipeline) {
  GError* error = nullptr;
  GstElement* bin = gst_parse_bin_from_description(pipeline, TRUE, &error);

  if (error) {
    QString message = QString::fromLocal8Bit(error->message);
    int domain = error->domain;
    int code = error->code;
    g_error_free(error);

    qLog(Warning) << message;
    emit Error(id(), message, domain, code);

    return nullptr;
  } else {
    return bin;
  }
}

bool GstEnginePipeline::Init() {
  // Here we create all the parts of the gstreamer pipeline - from the source
  // to the sink.  The parts of the pipeline are split up into bins:
  //   uri decode bin -> audio bin
  // The uri decode bin is a gstreamer builtin that automatically picks the
  // right type of source and decoder for the URI.

  // The audio bin gets created here and contains:
  //   queue ! audioconvert ! <caps32>
  //         ! ( rgvolume ! rglimiter ! audioconvert2 ) ! tee
  // rgvolume and rglimiter are only created when replaygain is enabled.

  // After the tee the pipeline splits.  One split is converted to 16-bit int
  // samples for the scope, the other is kept as float32 and sent to the
  // speaker.
  //   tee1 ! probe_queue ! probe_converter ! <caps16> ! probe_sink
  //   tee2 ! audio_queue ! equalizer_preamp ! equalizer ! volume ! audioscale
  //        ! convert ! audiosink

  gst_segment_init(&last_decodebin_segment_, GST_FORMAT_TIME);

  // Audio bin
  audiobin_ = gst_bin_new("audiobin");
  gst_bin_add(GST_BIN(pipeline_), audiobin_);

  // Create the sink
  if (!(audiosink_ = engine_->CreateElement(sink_, audiobin_))) return false;

  if (g_object_class_find_property(G_OBJECT_GET_CLASS(audiosink_), "device") &&
      !device_.toString().isEmpty()) {
    switch (device_.type()) {
      case QVariant::Int:
        g_object_set(G_OBJECT(audiosink_), "device", device_.toInt(), nullptr);
        break;
      case QVariant::String:
        g_object_set(G_OBJECT(audiosink_), "device",
                     device_.toString().toUtf8().constData(), nullptr);
        break;

#ifdef Q_OS_WIN32
      case QVariant::ByteArray: {
        GUID guid = QUuid(device_.toByteArray());
        g_object_set(G_OBJECT(audiosink_), "device", &guid, nullptr);
        break;
      }
#endif  // Q_OS_WIN32

      default:
        qLog(Warning) << "Unknown device type" << device_;
        break;
    }
  }

  // Create all the other elements
  GstElement* tee, *probe_queue, *probe_converter, *probe_sink, *audio_queue,
      *convert;

  queue_ = engine_->CreateElement("queue2", audiobin_);
  audioconvert_ = engine_->CreateElement("audioconvert", audiobin_);
  tee = engine_->CreateElement("tee", audiobin_);

  probe_queue = engine_->CreateElement("queue", audiobin_);
  probe_converter = engine_->CreateElement("audioconvert", audiobin_);
  probe_sink = engine_->CreateElement("fakesink", audiobin_);

  audio_queue = engine_->CreateElement("queue", audiobin_);
  equalizer_preamp_ = engine_->CreateElement("volume", audiobin_);
  equalizer_ = engine_->CreateElement("equalizer-nbands", audiobin_);
  stereo_panorama_ = engine_->CreateElement("audiopanorama", audiobin_);
  volume_ = engine_->CreateElement("volume", audiobin_);
  audioscale_ = engine_->CreateElement("audioresample", audiobin_);
  convert = engine_->CreateElement("audioconvert", audiobin_);

  if (!queue_ || !audioconvert_ || !tee || !probe_queue || !probe_converter ||
      !probe_sink || !audio_queue || !equalizer_preamp_ || !equalizer_ ||
      !stereo_panorama_ || !volume_ || !audioscale_ || !convert) {
    return false;
  }

  // Create the replaygain elements if it's enabled.  event_probe is the
  // audioconvert element we attach the probe to, which will change depending
  // on whether replaygain is enabled.  convert_sink is the element after the
  // first audioconvert, which again will change.
  GstElement* event_probe = audioconvert_;
  GstElement* convert_sink = tee;

  if (rg_enabled_) {
    rgvolume_ = engine_->CreateElement("rgvolume", audiobin_);
    rglimiter_ = engine_->CreateElement("rglimiter", audiobin_);
    audioconvert2_ = engine_->CreateElement("audioconvert", audiobin_);
    event_probe = audioconvert2_;
    convert_sink = rgvolume_;

    if (!rgvolume_ || !rglimiter_ || !audioconvert2_) {
      return false;
    }

    // Set replaygain settings
    g_object_set(G_OBJECT(rgvolume_), "album-mode", rg_mode_, nullptr);
    g_object_set(G_OBJECT(rgvolume_), "pre-amp", double(rg_preamp_), nullptr);
    g_object_set(G_OBJECT(rglimiter_), "enabled", int(rg_compression_),
                 nullptr);
  }

  // Create a pad on the outside of the audiobin and connect it to the pad of
  // the first element.
  GstPad* pad = gst_element_get_static_pad(queue_, "sink");
  gst_element_add_pad(audiobin_, gst_ghost_pad_new("sink", pad));
  gst_object_unref(pad);

  // Add a data probe on the src pad of the audioconvert element for our scope.
  // We do it here because we want pre-equalized and pre-volume samples
  // so that our visualization are not be affected by them.
  pad = gst_element_get_static_pad(event_probe, "src");
  gst_pad_add_probe(pad, GST_PAD_PROBE_TYPE_EVENT_UPSTREAM,
                    &EventHandoffCallback, this, NULL);
  gst_object_unref(pad);

  // Configure the fakesink properly
  g_object_set(G_OBJECT(probe_sink), "sync", TRUE, nullptr);

  // Setting the equalizer bands:
  //
  // GStreamer's GstIirEqualizerNBands sets up shelve filters for the first and
  // last bands as corner cases. That was causing the "inverted slider" bug.
  // As a workaround, we create two dummy bands at both ends of the spectrum.
  // This causes the actual first and last adjustable bands to be
  // implemented using band-pass filters.

  g_object_set(G_OBJECT(equalizer_), "num-bands", 10 + 2, nullptr);

  // Dummy first band (bandwidth 0, cutting below 20Hz):
  GstObject* first_band = GST_OBJECT(
      gst_child_proxy_get_child_by_index(GST_CHILD_PROXY(equalizer_), 0));
  g_object_set(G_OBJECT(first_band), "freq", 20.0, "bandwidth", 0, "gain", 0.0f,
               nullptr);
  g_object_unref(G_OBJECT(first_band));

  // Dummy last band (bandwidth 0, cutting over 20KHz):
  GstObject* last_band = GST_OBJECT(gst_child_proxy_get_child_by_index(
      GST_CHILD_PROXY(equalizer_), kEqBandCount + 1));
  g_object_set(G_OBJECT(last_band), "freq", 20000.0, "bandwidth", 0, "gain",
               0.0f, nullptr);
  g_object_unref(G_OBJECT(last_band));

  int last_band_frequency = 0;
  for (int i = 0; i < kEqBandCount; ++i) {
    const int index_in_eq = i + 1;
    GstObject* band = GST_OBJECT(gst_child_proxy_get_child_by_index(
        GST_CHILD_PROXY(equalizer_), index_in_eq));

    const float frequency = kEqBandFrequencies[i];
    const float bandwidth = frequency - last_band_frequency;
    last_band_frequency = frequency;

    g_object_set(G_OBJECT(band), "freq", frequency, "bandwidth", bandwidth,
                 "gain", 0.0f, nullptr);
    g_object_unref(G_OBJECT(band));
  }

  // Set the stereo balance.
  g_object_set(G_OBJECT(stereo_panorama_), "panorama", stereo_balance_,
               nullptr);

  // Set the buffer duration.  We set this on this queue instead of the
  // decode bin (in ReplaceDecodeBin()) because setting it on the decode bin
  // only affects network sources.
  // Disable the default buffer and byte limits, so we only buffer based on
  // time.
  g_object_set(G_OBJECT(queue_), "max-size-buffers", 0, nullptr);
  g_object_set(G_OBJECT(queue_), "max-size-bytes", 0, nullptr);
  g_object_set(G_OBJECT(queue_), "max-size-time", buffer_duration_nanosec_,
               nullptr);
  g_object_set(G_OBJECT(queue_), "low-percent", buffer_min_fill_, nullptr);

  if (buffer_duration_nanosec_ > 0) {
    g_object_set(G_OBJECT(queue_), "use-buffering", true, nullptr);
  }

  gst_element_link_many(queue_, audioconvert_, convert_sink, nullptr);
  gst_element_link(probe_converter, probe_sink);

  // Link the outputs of tee to the queues on each path.
  gst_pad_link(gst_element_get_request_pad(tee, "src_%u"),
               gst_element_get_static_pad(probe_queue, "sink"));
  gst_pad_link(gst_element_get_request_pad(tee, "src_%u"),
               gst_element_get_static_pad(audio_queue, "sink"));

  // Link replaygain elements if enabled.
  if (rg_enabled_) {
    gst_element_link_many(rgvolume_, rglimiter_, audioconvert2_, tee, nullptr);
  }

  // Link the analyzer output of the tee and force 16 bit caps
  GstCaps* caps16 = gst_caps_new_simple("audio/x-raw", "format", G_TYPE_STRING,
                                        "S16LE", NULL);
  gst_element_link_filtered(probe_queue, probe_converter, caps16);
  gst_caps_unref(caps16);

  gst_element_link_many(audio_queue, equalizer_preamp_, equalizer_,
                        stereo_panorama_, volume_, audioscale_, convert,
                        nullptr);

  // Ensure that the audio output of the tee does not autonegotiate to 16 bit
  GstCaps* caps = gst_caps_new_simple("audio/x-raw", "format", G_TYPE_STRING,
                                      "S32LE", NULL);

  // Add caps for fixed sample rate and mono, but only if requested
  if (sample_rate_ != GstEngine::kAutoSampleRate && sample_rate_ > 0) {
    gst_caps_set_simple(caps, "rate", G_TYPE_INT, sample_rate_, nullptr);
  }

  if (mono_playback_) {
    gst_caps_set_simple(caps, "channels", G_TYPE_INT, 1, nullptr);
  }

  gst_element_link_filtered(convert, audiosink_, caps);
  gst_caps_unref(caps);

  // Add probes and handlers.
  gst_pad_add_probe(gst_element_get_static_pad(probe_converter, "src"),
                    GST_PAD_PROBE_TYPE_BUFFER, HandoffCallback, this, nullptr);
  gst_bus_set_sync_handler(gst_pipeline_get_bus(GST_PIPELINE(pipeline_)),
                           BusCallbackSync, this, nullptr);
  bus_cb_id_ = gst_bus_add_watch(gst_pipeline_get_bus(GST_PIPELINE(pipeline_)),
                                 BusCallback, this);

  MaybeLinkDecodeToAudio();

  return true;
}

void GstEnginePipeline::MaybeLinkDecodeToAudio() {
  if (!uridecodebin_ || !audiobin_) return;

  GstPad* pad = gst_element_get_static_pad(uridecodebin_, "src");
  if (!pad) return;

  gst_object_unref(pad);
  gst_element_link(uridecodebin_, audiobin_);
}

bool GstEnginePipeline::InitFromString(const QString& pipeline) {
  pipeline_ = gst_pipeline_new("pipeline");

  GstElement* new_bin =
      CreateDecodeBinFromString(pipeline.toLatin1().constData());
  if (!new_bin) {
    return false;
  }

  if (!ReplaceDecodeBin(new_bin)) return false;

  if (!Init()) return false;
  return gst_element_link(new_bin, audiobin_);
}

bool GstEnginePipeline::InitFromUrl(const QUrl& url, qint64 end_nanosec) {
  pipeline_ = gst_pipeline_new("pipeline");

  if (url.scheme() == "cdda" && !url.path().isEmpty()) {
    // Currently, Gstreamer can't handle input CD devices inside cdda URL. So
    // we handle them ourselve: we extract the track number and re-create an
    // URL with only cdda:// + the track number (which can be handled by
    // Gstreamer). We keep the device in mind, and we will set it later using
    // SourceSetupCallback
    QStringList path = url.path().split('/');
    url_ = QUrl(QString("cdda://%1").arg(path.takeLast()));
    source_device_ = path.join("/");
  } else {
    url_ = url;
  }
  end_offset_nanosec_ = end_nanosec;

  // Decode bin
  if (!ReplaceDecodeBin(url_)) return false;

  return Init();
}

GstEnginePipeline::~GstEnginePipeline() {
  if (pipeline_) {
    gst_bus_set_sync_handler(gst_pipeline_get_bus(GST_PIPELINE(pipeline_)),
                             nullptr, nullptr, nullptr);
    g_source_remove(bus_cb_id_);
    gst_element_set_state(pipeline_, GST_STATE_NULL);
    gst_object_unref(GST_OBJECT(pipeline_));
  }
}

gboolean GstEnginePipeline::BusCallback(GstBus*, GstMessage* msg,
                                        gpointer self) {
  GstEnginePipeline* instance = reinterpret_cast<GstEnginePipeline*>(self);

  qLog(Debug) << instance->id() << "bus message" << GST_MESSAGE_TYPE_NAME(msg);

  switch (GST_MESSAGE_TYPE(msg)) {
    case GST_MESSAGE_ERROR:
      instance->ErrorMessageReceived(msg);
      break;

    case GST_MESSAGE_TAG:
      instance->TagMessageReceived(msg);
      break;

    case GST_MESSAGE_STATE_CHANGED:
      instance->StateChangedMessageReceived(msg);
      break;

    default:
      break;
  }

  return FALSE;
}

GstBusSyncReply GstEnginePipeline::BusCallbackSync(GstBus*, GstMessage* msg,
                                                   gpointer self) {
  GstEnginePipeline* instance = reinterpret_cast<GstEnginePipeline*>(self);

  qLog(Debug) << instance->id() << "sync bus message"
              << GST_MESSAGE_TYPE_NAME(msg);

  switch (GST_MESSAGE_TYPE(msg)) {
    case GST_MESSAGE_EOS:
      emit instance->EndOfStreamReached(instance->id(), false);
      break;

    case GST_MESSAGE_TAG:
      instance->TagMessageReceived(msg);
      break;

    case GST_MESSAGE_ERROR:
      instance->ErrorMessageReceived(msg);
      break;

    case GST_MESSAGE_ELEMENT:
      instance->ElementMessageReceived(msg);
      break;

    case GST_MESSAGE_STATE_CHANGED:
      instance->StateChangedMessageReceived(msg);
      break;

    case GST_MESSAGE_BUFFERING:
      instance->BufferingMessageReceived(msg);
      break;

    case GST_MESSAGE_STREAM_STATUS:
      instance->StreamStatusMessageReceived(msg);
      break;

    case GST_MESSAGE_STREAM_START:
      if (instance->emit_track_ended_on_stream_start_) {
        qLog(Debug) << "New segment started, EOS will signal on next buffer "
                       "discontinuity";
        instance->emit_track_ended_on_stream_start_ = false;
        instance->emit_track_ended_on_time_discontinuity_ = true;
      }
      break;

    default:
      break;
  }

  return GST_BUS_PASS;
}

void GstEnginePipeline::StreamStatusMessageReceived(GstMessage* msg) {
  GstStreamStatusType type;
  GstElement* owner;
  gst_message_parse_stream_status(msg, &type, &owner);

  if (type == GST_STREAM_STATUS_TYPE_CREATE) {
    const GValue* val = gst_message_get_stream_status_object(msg);
    if (G_VALUE_TYPE(val) == GST_TYPE_TASK) {
      GstTask* task = static_cast<GstTask*>(g_value_get_object(val));
      gst_task_set_enter_callback(task, &TaskEnterCallback, this, NULL);
    }
  }
}

void GstEnginePipeline::TaskEnterCallback(GstTask*, GThread*, gpointer) {
// Bump the priority of the thread only on OS X

#ifdef Q_OS_DARWIN
  sched_param param;
  memset(&param, 0, sizeof(param));

  param.sched_priority = 99;
  pthread_setschedparam(pthread_self(), SCHED_RR, &param);
#endif
}

void GstEnginePipeline::ElementMessageReceived(GstMessage* msg) {
  const GstStructure* structure = gst_message_get_structure(msg);

  if (gst_structure_has_name(structure, "redirect")) {
    const char* uri = gst_structure_get_string(structure, "new-location");

    // Set the redirect URL.  In mmssrc redirect messages come during the
    // initial state change to PLAYING, so callers can pick up this URL after
    // the state change has failed.
    redirect_url_ = QUrl::fromEncoded(uri);
  }
}

void GstEnginePipeline::ErrorMessageReceived(GstMessage* msg) {
  GError* error;
  gchar* debugs;

  gst_message_parse_error(msg, &error, &debugs);
  QString message = QString::fromLocal8Bit(error->message);
  QString debugstr = QString::fromLocal8Bit(debugs);
  int domain = error->domain;
  int code = error->code;
  g_error_free(error);
  free(debugs);

  if (!redirect_url_.isEmpty() &&
      debugstr.contains(
          "A redirect message was posted on the bus and should have been "
          "handled by the application.")) {
    // mmssrc posts a message on the bus *and* makes an error message when it
    // wants to do a redirect.  We handle the message, but now we have to
    // ignore the error too.
    return;
  }

  qLog(Error) << id() << debugstr;

  emit Error(id(), message, domain, code);
}

namespace {

/*
 * Streams served by Akamai tend to have a weird tag format embedded.
 *
 * Example:
 * All Things Dance - text="Evolution" song_spot="T" MediaBaseId="0"
 * itunesTrackId="0" amgTrackId="0" amgArtistId="0" TAID="0" TPID="0"
 * cartcutId="0"
 */
QPair<QString, QString> ParseAkamaiTag(const QString& tag) {
  QRegExp re("(.*) - text=\"([^\"]+)");
  re.indexIn(tag);
  if (re.capturedTexts().length() >= 3) {
    return qMakePair(re.cap(1), re.cap(2));
  }
  return qMakePair(tag, QString());
}

bool IsAkamaiTag(const QString& tag) { return tag.contains("- text=\""); }
}

void GstEnginePipeline::TagMessageReceived(GstMessage* msg) {
  GstTagList* taglist = nullptr;
  gst_message_parse_tag(msg, &taglist);

  Engine::SimpleMetaBundle bundle;
  bundle.title = ParseTag(taglist, GST_TAG_TITLE);
  if (IsAkamaiTag(bundle.title)) {
    QPair<QString, QString> artistTitlePair = ParseAkamaiTag(bundle.title);
    bundle.artist = artistTitlePair.first;
    bundle.title = artistTitlePair.second;
  } else {
    bundle.artist = ParseTag(taglist, GST_TAG_ARTIST);
    bundle.comment = ParseTag(taglist, GST_TAG_COMMENT);
    bundle.album = ParseTag(taglist, GST_TAG_ALBUM);
  }

  gst_tag_list_free(taglist);

  if (ignore_tags_) return;

  if (!bundle.title.isEmpty() || !bundle.artist.isEmpty() ||
      !bundle.comment.isEmpty() || !bundle.album.isEmpty())
    emit MetadataFound(id(), bundle);
}

QString GstEnginePipeline::ParseTag(GstTagList* list, const char* tag) const {
  gchar* data = nullptr;
  bool success = gst_tag_list_get_string(list, tag, &data);

  QString ret;
  if (success && data) {
    ret = QString::fromUtf8(data);
    g_free(data);
  }
  return ret.trimmed();
}

void GstEnginePipeline::StateChangedMessageReceived(GstMessage* msg) {
  if (msg->src != GST_OBJECT(pipeline_)) {
    // We only care about state changes of the whole pipeline.
    return;
  }

  GstState old_state, new_state, pending;
  gst_message_parse_state_changed(msg, &old_state, &new_state, &pending);

  if (!pipeline_is_initialised_ &&
      (new_state == GST_STATE_PAUSED || new_state == GST_STATE_PLAYING)) {
    pipeline_is_initialised_ = true;
    if (pending_seek_nanosec_ != -1 && pipeline_is_connected_) {
      QMetaObject::invokeMethod(this, "Seek", Qt::QueuedConnection,
                                Q_ARG(qint64, pending_seek_nanosec_));
    }
  }

  if (pipeline_is_initialised_ && new_state != GST_STATE_PAUSED &&
      new_state != GST_STATE_PLAYING) {
    pipeline_is_initialised_ = false;
  }
}

void GstEnginePipeline::BufferingMessageReceived(GstMessage* msg) {
  // Only handle buffering messages from the queue2 element in audiobin - not
  // the one that's created automatically by uridecodebin.
  if (GST_ELEMENT(GST_MESSAGE_SRC(msg)) != queue_) {
    return;
  }

  // If we are loading new next track, we don't have to pause the playback.
  // The buffering is for the next track and not the current one.
  if (emit_track_ended_on_stream_start_) {
    qLog(Debug) << "Buffering next track";
    return;
  }

  int percent = 0;
  gst_message_parse_buffering(msg, &percent);

  const GstState current_state = state();

  if (percent == 0 && current_state == GST_STATE_PLAYING && !buffering_) {
    buffering_ = true;
    emit BufferingStarted();

    SetState(GST_STATE_PAUSED);
  } else if (percent == 100 && buffering_) {
    buffering_ = false;
    emit BufferingFinished();

    SetState(GST_STATE_PLAYING);
  } else if (buffering_) {
    emit BufferingProgress(percent);
  }
}

void GstEnginePipeline::NewPadCallback(GstElement*, GstPad* pad,
                                       gpointer self) {
  GstEnginePipeline* instance = reinterpret_cast<GstEnginePipeline*>(self);
  GstPad* const audiopad =
      gst_element_get_static_pad(instance->audiobin_, "sink");

  // Link decodebin's sink pad to audiobin's src pad.
  if (GST_PAD_IS_LINKED(audiopad)) {
    qLog(Warning) << instance->id()
                  << "audiopad is already linked, unlinking old pad";
    gst_pad_unlink(audiopad, GST_PAD_PEER(audiopad));
  }

  gst_pad_link(pad, audiopad);
  gst_object_unref(audiopad);

  // Offset the timestamps on all the buffers coming out of the decodebin so
  // they line up exactly with the end of the last buffer from the old
  // decodebin.
  // "Running time" is the time since the last flushing seek.
  GstClockTime running_time = gst_segment_to_running_time(
      &instance->last_decodebin_segment_, GST_FORMAT_TIME,
      instance->last_decodebin_segment_.position);
  gst_pad_set_offset(pad, running_time);

  // Add a probe to the pad so we can update last_decodebin_segment_.
  gst_pad_add_probe(
      pad, static_cast<GstPadProbeType>(GST_PAD_PROBE_TYPE_BUFFER |
                                        GST_PAD_PROBE_TYPE_EVENT_DOWNSTREAM |
                                        GST_PAD_PROBE_TYPE_EVENT_FLUSH),
      DecodebinProbe, instance, nullptr);

  instance->pipeline_is_connected_ = true;
  if (instance->pending_seek_nanosec_ != -1 &&
      instance->pipeline_is_initialised_) {
    QMetaObject::invokeMethod(instance, "Seek", Qt::QueuedConnection,
                              Q_ARG(qint64, instance->pending_seek_nanosec_));
  }
}

GstPadProbeReturn GstEnginePipeline::DecodebinProbe(GstPad* pad,
                                                    GstPadProbeInfo* info,
                                                    gpointer data) {
  GstEnginePipeline* instance = reinterpret_cast<GstEnginePipeline*>(data);
  const GstPadProbeType info_type = GST_PAD_PROBE_INFO_TYPE(info);

  if (info_type & GST_PAD_PROBE_TYPE_BUFFER) {
    // The decodebin produced a buffer.  Record its end time, so we can offset
    // the buffers produced by the next decodebin when transitioning to the next
    // song.
    GstBuffer* buffer = GST_PAD_PROBE_INFO_BUFFER(info);

    GstClockTime timestamp = GST_BUFFER_TIMESTAMP(buffer);
    GstClockTime duration = GST_BUFFER_DURATION(buffer);
    if (timestamp == GST_CLOCK_TIME_NONE) {
      timestamp = instance->last_decodebin_segment_.position;
    }

    if (duration != GST_CLOCK_TIME_NONE) {
      timestamp += duration;
    }

    instance->last_decodebin_segment_.position = timestamp;
  } else if (info_type & GST_PAD_PROBE_TYPE_EVENT_DOWNSTREAM) {
    GstEvent* event = GST_PAD_PROBE_INFO_EVENT(info);
    GstEventType event_type = GST_EVENT_TYPE(event);

    if (event_type == GST_EVENT_SEGMENT) {
      // A new segment started, we need to save this to calculate running time
      // offsets later.
      gst_event_copy_segment(event, &instance->last_decodebin_segment_);
    } else if (event_type == GST_EVENT_FLUSH_START) {
      // A flushing seek resets the running time to 0, so remove any offset
      // we set on this pad before.
      gst_pad_set_offset(pad, 0);
    }
  }

  return GST_PAD_PROBE_OK;
}

GstPadProbeReturn GstEnginePipeline::HandoffCallback(GstPad*,
                                                     GstPadProbeInfo* info,
                                                     gpointer self) {
  GstEnginePipeline* instance = reinterpret_cast<GstEnginePipeline*>(self);
  GstBuffer* buf = gst_pad_probe_info_get_buffer(info);

  QList<BufferConsumer*> consumers;
  {
    QMutexLocker l(&instance->buffer_consumers_mutex_);
    consumers = instance->buffer_consumers_;
  }

  for (BufferConsumer* consumer : consumers) {
    gst_buffer_ref(buf);
    consumer->ConsumeBuffer(buf, instance->id());
  }

  // Calculate the end time of this buffer so we can stop playback if it's
  // after the end time of this song.
  if (instance->end_offset_nanosec_ > 0) {
    quint64 start_time = GST_BUFFER_TIMESTAMP(buf) - instance->segment_start_;
    quint64 duration = GST_BUFFER_DURATION(buf);
    quint64 end_time = start_time + duration;

    if (end_time > instance->end_offset_nanosec_) {
      if (instance->has_next_valid_url()) {
        if (instance->next_url_ == instance->url_ &&
            instance->next_beginning_offset_nanosec_ ==
                instance->end_offset_nanosec_) {
          // The "next" song is actually the next segment of this file - so
          // cheat and keep on playing, but just tell the Engine we've moved on.
          instance->end_offset_nanosec_ = instance->next_end_offset_nanosec_;
          instance->next_url_ = QUrl();
          instance->next_beginning_offset_nanosec_ = 0;
          instance->next_end_offset_nanosec_ = 0;

          // GstEngine will try to seek to the start of the new section, but
          // we're already there so ignore it.
          instance->ignore_next_seek_ = true;
          emit instance->EndOfStreamReached(instance->id(), true);
        } else {
          // We have a next song but we can't cheat, so move to it normally.
          instance->TransitionToNext();
        }
      } else {
        // There's no next song
        emit instance->EndOfStreamReached(instance->id(), false);
      }
    }
  }

  if (instance->emit_track_ended_on_time_discontinuity_) {
    if (GST_BUFFER_FLAG_IS_SET(buf, GST_BUFFER_FLAG_DISCONT) ||
        GST_BUFFER_OFFSET(buf) < instance->last_buffer_offset_) {
      qLog(Debug) << "Buffer discontinuity - emitting EOS";
      instance->emit_track_ended_on_time_discontinuity_ = false;
      emit instance->EndOfStreamReached(instance->id(), true);
    }
  }

  instance->last_buffer_offset_ = GST_BUFFER_OFFSET(buf);

  return GST_PAD_PROBE_OK;
}

GstPadProbeReturn GstEnginePipeline::EventHandoffCallback(GstPad*,
                                                          GstPadProbeInfo* info,
                                                          gpointer self) {
  GstEnginePipeline* instance = reinterpret_cast<GstEnginePipeline*>(self);
  GstEvent* e = gst_pad_probe_info_get_event(info);

  qLog(Debug) << instance->id() << "event" << GST_EVENT_TYPE_NAME(e);

  switch (GST_EVENT_TYPE(e)) {
    case GST_EVENT_SEGMENT:
      if (!instance->segment_start_received_) {
        // The segment start time is used to calculate the proper offset of data
        // buffers from the start of the stream
        const GstSegment* segment = nullptr;
        gst_event_parse_segment(e, &segment);
        instance->segment_start_ = segment->start;
        instance->segment_start_received_ = true;
      }
      break;

    default:
      break;
  }

  return GST_PAD_PROBE_OK;
}

void GstEnginePipeline::SourceDrainedCallback(GstURIDecodeBin* bin,
                                              gpointer self) {
  GstEnginePipeline* instance = reinterpret_cast<GstEnginePipeline*>(self);

  if (instance->has_next_valid_url() &&
      // I'm not sure why, but calling this when previous track is a local song
      // and the next track is a Spotify song is buggy: the Spotify song will
      // not start or with some offset. So just do nothing here: when the song
      // finished, EndOfStreamReached/TrackEnded will be emitted anyway so
      // NextItem will be called.
      !(instance->url_.scheme() != "spotify" &&
        instance->next_url_.scheme() == "spotify")) {
    instance->TransitionToNext();
  }
}

void GstEnginePipeline::SourceSetupCallback(GstURIDecodeBin* bin,
                                            GParamSpec* pspec, gpointer self) {
  GstEnginePipeline* instance = reinterpret_cast<GstEnginePipeline*>(self);
  GstElement* element;
  g_object_get(bin, "source", &element, nullptr);
  if (!element) {
    return;
  }

  if (g_object_class_find_property(G_OBJECT_GET_CLASS(element), "device") &&
      !instance->source_device().isEmpty()) {
    // Gstreamer is not able to handle device in URL (refering to Gstreamer
    // documentation, this might be added in the future). Despite that, for now
    // we include device inside URL: we decompose it during Init and set device
    // here, when this callback is called.
    g_object_set(element, "device",
                 instance->source_device().toLocal8Bit().constData(), nullptr);
  }
<<<<<<< HEAD
  if (g_object_class_find_property(G_OBJECT_GET_CLASS(element),
                                   "extra-headers") &&
      instance->url().host().contains("amazonaws.com")) {
    GstStructure* headers = gst_structure_new(
        "extra-headers", "Authorization", G_TYPE_STRING,
        instance->url().fragment().toLatin1().data(), nullptr);
    g_object_set(element, "extra-headers", headers, nullptr);
    gst_structure_free(headers);
  }
=======
>>>>>>> ac90f0b0

  if (g_object_class_find_property(G_OBJECT_GET_CLASS(element), "user-agent")) {
    QString user_agent =
        QString("%1 %2").arg(QCoreApplication::applicationName(),
                             QCoreApplication::applicationVersion());
    g_object_set(element, "user-agent", user_agent.toUtf8().constData(),
                 nullptr);

#ifdef Q_OS_DARWIN
    g_object_set(element, "tls-database", instance->engine_->tls_database(),
                 nullptr);
    g_object_set(element, "ssl-use-system-ca-file", false, nullptr);
    g_object_set(element, "ssl-strict", TRUE, nullptr);
#endif
  }
}

void GstEnginePipeline::TransitionToNext() {
  GstElement* old_decode_bin = uridecodebin_;

  ignore_tags_ = true;

  ReplaceDecodeBin(next_url_);
  gst_element_set_state(uridecodebin_, GST_STATE_PLAYING);
  MaybeLinkDecodeToAudio();

  url_ = next_url_;
  end_offset_nanosec_ = next_end_offset_nanosec_;
  next_url_ = QUrl();
  next_beginning_offset_nanosec_ = 0;
  next_end_offset_nanosec_ = 0;

  // This function gets called when the source has been drained, even if the
  // song hasn't finished playing yet.  We'll get a new stream when it really
  // does finish, so emit TrackEnded then.
  emit_track_ended_on_stream_start_ = true;

  // This has to happen *after* the gst_element_set_state on the new bin to
  // fix an occasional race condition deadlock.
  sElementDeleter->DeleteElementLater(old_decode_bin);

  ignore_tags_ = false;
}

qint64 GstEnginePipeline::position() const {
  if (pipeline_is_initialised_)
    gst_element_query_position(pipeline_, GST_FORMAT_TIME,
                               &last_known_position_ns_);

  return last_known_position_ns_;
}

qint64 GstEnginePipeline::length() const {
  gint64 value = 0;
  gst_element_query_duration(pipeline_, GST_FORMAT_TIME, &value);

  return value;
}

GstState GstEnginePipeline::state() const {
  GstState s, sp;
  if (gst_element_get_state(pipeline_, &s, &sp, kGstStateTimeoutNanosecs) ==
      GST_STATE_CHANGE_FAILURE)
    return GST_STATE_NULL;

  return s;
}

QFuture<GstStateChangeReturn> GstEnginePipeline::SetState(GstState state) {
  if (url_.scheme() == "spotify" && !buffering_) {
    const GstState current_state = this->state();

    if (state == GST_STATE_PAUSED && current_state == GST_STATE_PLAYING) {
      SpotifyService* spotify = InternetModel::Service<SpotifyService>();

      // Need to schedule this in the spotify service's thread
      QMetaObject::invokeMethod(spotify, "SetPaused", Qt::QueuedConnection,
                                Q_ARG(bool, true));
    } else if (state == GST_STATE_PLAYING &&
               current_state == GST_STATE_PAUSED) {
      SpotifyService* spotify = InternetModel::Service<SpotifyService>();

      // Need to schedule this in the spotify service's thread
      QMetaObject::invokeMethod(spotify, "SetPaused", Qt::QueuedConnection,
                                Q_ARG(bool, false));
    }
  }
  return ConcurrentRun::Run<GstStateChangeReturn, GstElement*, GstState>(
      &set_state_threadpool_, &gst_element_set_state, pipeline_, state);
}

bool GstEnginePipeline::Seek(qint64 nanosec) {
  if (ignore_next_seek_) {
    ignore_next_seek_ = false;
    return true;
  }

  if (!pipeline_is_connected_ || !pipeline_is_initialised_) {
    pending_seek_nanosec_ = nanosec;
    return true;
  }

  pending_seek_nanosec_ = -1;
  last_known_position_ns_ = nanosec;
  return gst_element_seek_simple(pipeline_, GST_FORMAT_TIME,
                                 GST_SEEK_FLAG_FLUSH, nanosec);
}

void GstEnginePipeline::SetEqualizerEnabled(bool enabled) {
  eq_enabled_ = enabled;
  UpdateEqualizer();
}

void GstEnginePipeline::SetEqualizerParams(int preamp,
                                           const QList<int>& band_gains) {
  eq_preamp_ = preamp;
  eq_band_gains_ = band_gains;
  UpdateEqualizer();
}

void GstEnginePipeline::SetStereoBalance(float value) {
  stereo_balance_ = value;
  UpdateStereoBalance();
}

void GstEnginePipeline::UpdateEqualizer() {
  // Update band gains
  for (int i = 0; i < kEqBandCount; ++i) {
    float gain = eq_enabled_ ? eq_band_gains_[i] : 0.0;
    if (gain < 0)
      gain *= 0.24;
    else
      gain *= 0.12;

    const int index_in_eq = i + 1;
    // Offset because of the first dummy band we created.
    GstObject* band = GST_OBJECT(gst_child_proxy_get_child_by_index(
        GST_CHILD_PROXY(equalizer_), index_in_eq));
    g_object_set(G_OBJECT(band), "gain", gain, nullptr);
    g_object_unref(G_OBJECT(band));
  }

  // Update preamp
  float preamp = 1.0;
  if (eq_enabled_)
    preamp = float(eq_preamp_ + 100) * 0.01;  // To scale from 0.0 to 2.0

  g_object_set(G_OBJECT(equalizer_preamp_), "volume", preamp, nullptr);
}

void GstEnginePipeline::UpdateStereoBalance() {
  if (stereo_panorama_) {
    g_object_set(G_OBJECT(stereo_panorama_), "panorama", stereo_balance_,
                 nullptr);
  }
}

void GstEnginePipeline::SetVolume(int percent) {
  volume_percent_ = percent;
  UpdateVolume();
}

void GstEnginePipeline::SetVolumeModifier(qreal mod) {
  volume_modifier_ = mod;
  UpdateVolume();
}

void GstEnginePipeline::UpdateVolume() {
  float vol = double(volume_percent_) * 0.01 * volume_modifier_;
  g_object_set(G_OBJECT(volume_), "volume", vol, nullptr);
}

void GstEnginePipeline::StartFader(qint64 duration_nanosec,
                                   QTimeLine::Direction direction,
                                   QTimeLine::CurveShape shape,
                                   bool use_fudge_timer) {
  const int duration_msec = duration_nanosec / kNsecPerMsec;

  // If there's already another fader running then start from the same time
  // that one was already at.
  int start_time = direction == QTimeLine::Forward ? 0 : duration_msec;
  if (fader_ && fader_->state() == QTimeLine::Running) {
    if (duration_msec == fader_->duration()) {
      start_time = fader_->currentTime();
    } else {
      // Calculate the position in the new fader with the same value from
      // the old fader, so no volume jumps appear
      qreal time = qreal(duration_msec) *
                   (qreal(fader_->currentTime()) / qreal(fader_->duration()));
      start_time = qRound(time);
    }
  }

  fader_.reset(new QTimeLine(duration_msec, this));
  connect(fader_.get(), SIGNAL(valueChanged(qreal)),
          SLOT(SetVolumeModifier(qreal)));
  connect(fader_.get(), SIGNAL(finished()), SLOT(FaderTimelineFinished()));
  fader_->setDirection(direction);
  fader_->setCurveShape(shape);
  fader_->setCurrentTime(start_time);
  fader_->resume();

  fader_fudge_timer_.stop();
  use_fudge_timer_ = use_fudge_timer;

  SetVolumeModifier(fader_->currentValue());
}

void GstEnginePipeline::FaderTimelineFinished() {
  fader_.reset();

  // Wait a little while longer before emitting the finished signal (and
  // probably distroying the pipeline) to account for delays in the audio
  // server/driver.
  if (use_fudge_timer_) {
    fader_fudge_timer_.start(kFaderFudgeMsec, this);
  } else {
    // Even here we cannot emit the signal directly, as it result in a
    // stutter when resuming playback. So use a quest small time, so you
    // won't notice the difference when resuming playback
    // (You get here when the pause fading is active)
    fader_fudge_timer_.start(250, this);
  }
}

void GstEnginePipeline::timerEvent(QTimerEvent* e) {
  if (e->timerId() == fader_fudge_timer_.timerId()) {
    fader_fudge_timer_.stop();
    emit FaderFinished();
    return;
  }

  QObject::timerEvent(e);
}

void GstEnginePipeline::AddBufferConsumer(BufferConsumer* consumer) {
  QMutexLocker l(&buffer_consumers_mutex_);
  buffer_consumers_ << consumer;
}

void GstEnginePipeline::RemoveBufferConsumer(BufferConsumer* consumer) {
  QMutexLocker l(&buffer_consumers_mutex_);
  buffer_consumers_.removeAll(consumer);
}

void GstEnginePipeline::RemoveAllBufferConsumers() {
  QMutexLocker l(&buffer_consumers_mutex_);
  buffer_consumers_.clear();
}

void GstEnginePipeline::SetNextUrl(const QUrl& url, qint64 beginning_nanosec,
                                   qint64 end_nanosec) {
  next_url_ = url;
  next_beginning_offset_nanosec_ = beginning_nanosec;
  next_end_offset_nanosec_ = end_nanosec;
}<|MERGE_RESOLUTION|>--- conflicted
+++ resolved
@@ -971,18 +971,6 @@
     g_object_set(element, "device",
                  instance->source_device().toLocal8Bit().constData(), nullptr);
   }
-<<<<<<< HEAD
-  if (g_object_class_find_property(G_OBJECT_GET_CLASS(element),
-                                   "extra-headers") &&
-      instance->url().host().contains("amazonaws.com")) {
-    GstStructure* headers = gst_structure_new(
-        "extra-headers", "Authorization", G_TYPE_STRING,
-        instance->url().fragment().toLatin1().data(), nullptr);
-    g_object_set(element, "extra-headers", headers, nullptr);
-    gst_structure_free(headers);
-  }
-=======
->>>>>>> ac90f0b0
 
   if (g_object_class_find_property(G_OBJECT_GET_CLASS(element), "user-agent")) {
     QString user_agent =
