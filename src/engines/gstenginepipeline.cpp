/* This file is part of Clementine.
   Copyright 2010, David Sansome <me@davidsansome.com>

   Clementine is free software: you can redistribute it and/or modify
   it under the terms of the GNU General Public License as published by
   the Free Software Foundation, either version 3 of the License, or
   (at your option) any later version.

   Clementine is distributed in the hope that it will be useful,
   but WITHOUT ANY WARRANTY; without even the implied warranty of
   MERCHANTABILITY or FITNESS FOR A PARTICULAR PURPOSE.  See the
   GNU General Public License for more details.

   You should have received a copy of the GNU General Public License
   along with Clementine.  If not, see <http://www.gnu.org/licenses/>.
*/

#include "config.h"

#include <limits>

#include <QCoreApplication>
#include <QDir>
#include <QPair>
#include <QRegExp>

#include "bufferconsumer.h"
#include "config.h"
#include "gstelementdeleter.h"
#include "gstengine.h"
#include "gstenginepipeline.h"
#include "core/concurrentrun.h"
#include "core/logging.h"
#include "core/mac_startup.h"
#include "core/signalchecker.h"
#include "core/utilities.h"
#include "internet/core/internetmodel.h"
#ifdef HAVE_SPOTIFY
#  include "internet/spotify/spotifyserver.h"
#  include "internet/spotify/spotifyservice.h"
#endif

const int GstEnginePipeline::kGstStateTimeoutNanosecs = 10000000;
const int GstEnginePipeline::kFaderFudgeMsec = 2000;

const int GstEnginePipeline::kEqBandCount = 10;
const int GstEnginePipeline::kEqBandFrequencies[] = {
    60, 170, 310, 600, 1000, 3000, 6000, 12000, 14000, 16000};

int GstEnginePipeline::sId = 1;
GstElementDeleter* GstEnginePipeline::sElementDeleter = nullptr;

GstEnginePipeline::GstEnginePipeline(GstEngine* engine)
    : QObject(nullptr),
      engine_(engine),
      id_(sId++),
      valid_(false),
      sink_(GstEngine::kAutoSink),
      segment_start_(0),
      segment_start_received_(false),
      emit_track_ended_on_stream_start_(false),
      emit_track_ended_on_time_discontinuity_(false),
      last_buffer_offset_(0),
      eq_enabled_(false),
      eq_preamp_(0),
      stereo_balance_(0.0f),
      rg_enabled_(false),
      rg_mode_(0),
      rg_preamp_(0.0),
      rg_compression_(true),
      buffer_duration_nanosec_(1 * kNsecPerSec),
      buffer_min_fill_(33),
      buffering_(false),
      mono_playback_(false),
      sample_rate_(GstEngine::kAutoSampleRate),
      end_offset_nanosec_(-1),
      next_beginning_offset_nanosec_(-1),
      next_end_offset_nanosec_(-1),
      ignore_next_seek_(false),
      ignore_tags_(false),
      pipeline_is_initialised_(false),
      pipeline_is_connected_(false),
      pending_seek_nanosec_(-1),
      last_known_position_ns_(0),
      volume_percent_(100),
      volume_modifier_(1.0),
      pipeline_(nullptr),
      uridecodebin_(nullptr),
      audiobin_(nullptr),
      queue_(nullptr),
      audioconvert_(nullptr),
      rgvolume_(nullptr),
      rglimiter_(nullptr),
      audioconvert2_(nullptr),
      equalizer_(nullptr),
      stereo_panorama_(nullptr),
      volume_(nullptr),
      audioscale_(nullptr),
      audiosink_(nullptr) {
  if (!sElementDeleter) {
    sElementDeleter = new GstElementDeleter;
  }

  for (int i = 0; i < kEqBandCount; ++i) eq_band_gains_ << 0;
}

void GstEnginePipeline::set_output_device(const QString& sink,
                                          const QVariant& device) {
  sink_ = sink;
  device_ = device;
}

void GstEnginePipeline::set_replaygain(bool enabled, int mode, float preamp,
                                       bool compression) {
  rg_enabled_ = enabled;
  rg_mode_ = mode;
  rg_preamp_ = preamp;
  rg_compression_ = compression;
}

void GstEnginePipeline::set_buffer_duration_nanosec(
    qint64 buffer_duration_nanosec) {
  buffer_duration_nanosec_ = buffer_duration_nanosec;
}

void GstEnginePipeline::set_buffer_min_fill(int percent) {
  buffer_min_fill_ = percent;
}

void GstEnginePipeline::set_mono_playback(bool enabled) {
  mono_playback_ = enabled;
}

void GstEnginePipeline::set_sample_rate(int rate) { sample_rate_ = rate; }

bool GstEnginePipeline::ReplaceDecodeBin(GstElement* new_bin) {
  if (!new_bin) return false;

  // Destroy the old elements if they are set
  // Note that the caller to this function MUST schedule the old uridecodebin_
  // for deletion in the main thread.
  if (uridecodebin_) {
    gst_bin_remove(GST_BIN(pipeline_), uridecodebin_);
  }

  uridecodebin_ = new_bin;
  segment_start_ = 0;
  segment_start_received_ = false;
  pipeline_is_connected_ = false;
  gst_bin_add(GST_BIN(pipeline_), uridecodebin_);

  return true;
}

bool GstEnginePipeline::ReplaceDecodeBin(const QUrl& url) {
  GstElement* new_bin = CreateDecodeBinFromUrl(url);
  return ReplaceDecodeBin(new_bin);
}

GstElement* GstEnginePipeline::CreateDecodeBinFromUrl(const QUrl& url) {
  GstElement* new_bin = nullptr;
#ifdef HAVE_SPOTIFY
  if (url.scheme() == "spotify") {
    new_bin = gst_bin_new("spotify_bin");
    if (!new_bin) return nullptr; 

    // Create elements
    GstElement* src = engine_->CreateElement("tcpserversrc", new_bin);
    if (!src) {
      gst_object_unref(GST_OBJECT(new_bin));
      return nullptr;
    }
    GstElement* gdp = engine_->CreateElement("gdpdepay", new_bin);
    if (!gdp) {
      gst_object_unref(GST_OBJECT(new_bin));
      return nullptr;
    }

    // Pick a port number
    const int port = Utilities::PickUnusedPort();
    g_object_set(G_OBJECT(src), "host", "127.0.0.1", nullptr);
    g_object_set(G_OBJECT(src), "port", port, nullptr);

    // Link the elements
    gst_element_link(src, gdp);

    // Add a ghost pad
    GstPad* pad = gst_element_get_static_pad(gdp, "src");
    gst_element_add_pad(GST_ELEMENT(new_bin), gst_ghost_pad_new("src", pad));
    gst_object_unref(GST_OBJECT(pad));

    // Tell spotify to start sending data to us.
    SpotifyServer* spotify_server =
        InternetModel::Service<SpotifyService>()->server();
    // Need to schedule this in the spotify server's thread
    QMetaObject::invokeMethod(
        spotify_server, "StartPlayback", Qt::QueuedConnection,
        Q_ARG(QString, url.toString()), Q_ARG(quint16, port));
  } else {
#endif
    QByteArray uri;
    if (url.scheme() == "cdda") {
      QString str = url.toString();
      str.remove(str.lastIndexOf(QChar('a')), 1);
      uri = str.toUtf8();
    } else {
      uri = url.toEncoded();
    }
    new_bin = engine_->CreateElement("uridecodebin");
<<<<<<< HEAD
    if (!new_bin) return false;
    g_object_set(G_OBJECT(new_bin), "uri", uri.constData(), nullptr);
=======
    if (!new_bin) return nullptr; 
    g_object_set(G_OBJECT(new_bin), "uri", url.toEncoded().constData(),
                 nullptr);
>>>>>>> b910cd40
    CHECKED_GCONNECT(G_OBJECT(new_bin), "drained", &SourceDrainedCallback,
                     this);
    CHECKED_GCONNECT(G_OBJECT(new_bin), "pad-added", &NewPadCallback, this);
    CHECKED_GCONNECT(G_OBJECT(new_bin), "notify::source", &SourceSetupCallback,
                     this);
#ifdef HAVE_SPOTIFY
  }
#endif

  return new_bin;
}

GstElement* GstEnginePipeline::CreateDecodeBinFromString(const char* pipeline) {
  GError* error = nullptr;
  GstElement* bin = gst_parse_bin_from_description(pipeline, TRUE, &error);

  if (error) {
    QString message = QString::fromLocal8Bit(error->message);
    int domain = error->domain;
    int code = error->code;
    g_error_free(error);

    qLog(Warning) << message;
    emit Error(id(), message, domain, code);

    return nullptr;
  } else {
    return bin;
  }
}

bool GstEnginePipeline::Init() {
  // Here we create all the parts of the gstreamer pipeline - from the source
  // to the sink.  The parts of the pipeline are split up into bins:
  //   uri decode bin -> audio bin
  // The uri decode bin is a gstreamer builtin that automatically picks the
  // right type of source and decoder for the URI.

  // The audio bin gets created here and contains:
  //   queue ! audioconvert ! <caps32>
  //         ! ( rgvolume ! rglimiter ! audioconvert2 ) ! tee
  // rgvolume and rglimiter are only created when replaygain is enabled.

  // After the tee the pipeline splits.  One split is converted to 16-bit int
  // samples for the scope, the other is kept as float32 and sent to the
  // speaker.
  //   tee1 ! probe_queue ! probe_converter ! <caps16> ! probe_sink
  //   tee2 ! audio_queue ! equalizer_preamp ! equalizer ! volume ! audioscale
  //        ! convert ! audiosink

  gst_segment_init(&last_decodebin_segment_, GST_FORMAT_TIME);

  // Audio bin
  audiobin_ = gst_bin_new("audiobin");
  gst_bin_add(GST_BIN(pipeline_), audiobin_);

  // Create the sink
  if (!(audiosink_ = engine_->CreateElement(sink_, audiobin_))) return false;

  if (g_object_class_find_property(G_OBJECT_GET_CLASS(audiosink_), "device") &&
      !device_.toString().isEmpty()) {
    switch (device_.type()) {
      case QVariant::Int:
        g_object_set(G_OBJECT(audiosink_), "device", device_.toInt(), nullptr);
        break;
      case QVariant::LongLong:
        g_object_set(G_OBJECT(audiosink_), "device", device_.toLongLong(),
                     nullptr);
        break;
      case QVariant::String:
        g_object_set(G_OBJECT(audiosink_), "device",
                     device_.toString().toUtf8().constData(), nullptr);
        break;
      case QVariant::ByteArray: {
        g_object_set(G_OBJECT(audiosink_), "device",
                     device_.toByteArray().constData(), nullptr);
        break;
      }

      default:
        qLog(Warning) << "Unknown device type" << device_;
        break;
    }
  }

  // Create all the other elements
  GstElement* tee, *probe_queue, *probe_converter, *probe_sink, *audio_queue,
      *convert;

  queue_ = engine_->CreateElement("queue2", audiobin_);
  audioconvert_ = engine_->CreateElement("audioconvert", audiobin_);
  tee = engine_->CreateElement("tee", audiobin_);

  probe_queue = engine_->CreateElement("queue2", audiobin_);
  probe_converter = engine_->CreateElement("audioconvert", audiobin_);
  probe_sink = engine_->CreateElement("fakesink", audiobin_);

  audio_queue = engine_->CreateElement("queue", audiobin_);
  equalizer_preamp_ = engine_->CreateElement("volume", audiobin_);
  equalizer_ = engine_->CreateElement("equalizer-nbands", audiobin_);
  stereo_panorama_ = engine_->CreateElement("audiopanorama", audiobin_);
  volume_ = engine_->CreateElement("volume", audiobin_);
  audioscale_ = engine_->CreateElement("audioresample", audiobin_);
  convert = engine_->CreateElement("audioconvert", audiobin_);

  if (!queue_ || !audioconvert_ || !tee || !probe_queue || !probe_converter ||
      !probe_sink || !audio_queue || !equalizer_preamp_ || !equalizer_ ||
      !stereo_panorama_ || !volume_ || !audioscale_ || !convert) {
    return false;
  }

  // Create the replaygain elements if it's enabled.  event_probe is the
  // audioconvert element we attach the probe to, which will change depending
  // on whether replaygain is enabled.  convert_sink is the element after the
  // first audioconvert, which again will change.
  GstElement* event_probe = audioconvert_;
  GstElement* convert_sink = tee;

  if (rg_enabled_) {
    rgvolume_ = engine_->CreateElement("rgvolume", audiobin_);
    rglimiter_ = engine_->CreateElement("rglimiter", audiobin_);
    audioconvert2_ = engine_->CreateElement("audioconvert", audiobin_);
    event_probe = audioconvert2_;
    convert_sink = rgvolume_;

    if (!rgvolume_ || !rglimiter_ || !audioconvert2_) {
      return false;
    }

    // Set replaygain settings
    g_object_set(G_OBJECT(rgvolume_), "album-mode", rg_mode_, nullptr);
    g_object_set(G_OBJECT(rgvolume_), "pre-amp", double(rg_preamp_), nullptr);
    g_object_set(G_OBJECT(rglimiter_), "enabled", int(rg_compression_),
                 nullptr);
  }

  // Create a pad on the outside of the audiobin and connect it to the pad of
  // the first element.
  GstPad* pad = gst_element_get_static_pad(queue_, "sink");
  gst_element_add_pad(audiobin_, gst_ghost_pad_new("sink", pad));
  gst_object_unref(pad);

  // Add a data probe on the src pad of the audioconvert element for our scope.
  // We do it here because we want pre-equalized and pre-volume samples
  // so that our visualization are not be affected by them.
  pad = gst_element_get_static_pad(event_probe, "src");
  gst_pad_add_probe(pad, GST_PAD_PROBE_TYPE_EVENT_UPSTREAM,
                    &EventHandoffCallback, this, NULL);
  gst_object_unref(pad);

  // Configure the fakesink properly
  g_object_set(G_OBJECT(probe_sink), "sync", TRUE, nullptr);

  // Setting the equalizer bands:
  //
  // GStreamer's GstIirEqualizerNBands sets up shelve filters for the first and
  // last bands as corner cases. That was causing the "inverted slider" bug.
  // As a workaround, we create two dummy bands at both ends of the spectrum.
  // This causes the actual first and last adjustable bands to be
  // implemented using band-pass filters.

  g_object_set(G_OBJECT(equalizer_), "num-bands", 10 + 2, nullptr);

  // Dummy first band (bandwidth 0, cutting below 20Hz):
  GstObject* first_band = GST_OBJECT(
      gst_child_proxy_get_child_by_index(GST_CHILD_PROXY(equalizer_), 0));
  g_object_set(G_OBJECT(first_band), "freq", 20.0, "bandwidth", 0, "gain", 0.0f,
               nullptr);
  g_object_unref(G_OBJECT(first_band));

  // Dummy last band (bandwidth 0, cutting over 20KHz):
  GstObject* last_band = GST_OBJECT(gst_child_proxy_get_child_by_index(
      GST_CHILD_PROXY(equalizer_), kEqBandCount + 1));
  g_object_set(G_OBJECT(last_band), "freq", 20000.0, "bandwidth", 0, "gain",
               0.0f, nullptr);
  g_object_unref(G_OBJECT(last_band));

  int last_band_frequency = 0;
  for (int i = 0; i < kEqBandCount; ++i) {
    const int index_in_eq = i + 1;
    GstObject* band = GST_OBJECT(gst_child_proxy_get_child_by_index(
        GST_CHILD_PROXY(equalizer_), index_in_eq));

    const float frequency = kEqBandFrequencies[i];
    const float bandwidth = frequency - last_band_frequency;
    last_band_frequency = frequency;

    g_object_set(G_OBJECT(band), "freq", frequency, "bandwidth", bandwidth,
                 "gain", 0.0f, nullptr);
    g_object_unref(G_OBJECT(band));
  }

  // Set the stereo balance.
  g_object_set(G_OBJECT(stereo_panorama_), "panorama", stereo_balance_,
               nullptr);

  // Set the buffer duration.  We set this on this queue instead of the
  // decode bin (in ReplaceDecodeBin()) because setting it on the decode bin
  // only affects network sources.
  // Disable the default buffer and byte limits, so we only buffer based on
  // time.
  g_object_set(G_OBJECT(queue_), "max-size-buffers", 0, nullptr);
  g_object_set(G_OBJECT(queue_), "max-size-bytes", 0, nullptr);
  g_object_set(G_OBJECT(queue_), "max-size-time", buffer_duration_nanosec_,
               nullptr);
  g_object_set(G_OBJECT(queue_), "low-percent", buffer_min_fill_, nullptr);

  if (buffer_duration_nanosec_ > 0) {
    g_object_set(G_OBJECT(queue_), "use-buffering", true, nullptr);
  }

  gst_element_link_many(queue_, audioconvert_, convert_sink, nullptr);
  gst_element_link(probe_converter, probe_sink);

  // Link the outputs of tee to the queues on each path.
  pad = gst_element_get_static_pad(probe_queue, "sink");
  gst_pad_link(gst_element_get_request_pad(tee, "src_%u"), pad);
  gst_object_unref(pad);

  pad = gst_element_get_static_pad(audio_queue, "sink");
  gst_pad_link(gst_element_get_request_pad(tee, "src_%u"), pad);
  gst_object_unref(pad);

  // Link replaygain elements if enabled.
  if (rg_enabled_) {
    gst_element_link_many(rgvolume_, rglimiter_, audioconvert2_, tee, nullptr);
  }

  // Link the analyzer output of the tee and force 16 bit caps
  GstCaps* caps16 = gst_caps_new_simple("audio/x-raw", "format", G_TYPE_STRING,
                                        "S16LE", NULL);
  gst_element_link_filtered(probe_queue, probe_converter, caps16);
  gst_caps_unref(caps16);

  gst_element_link_many(audio_queue, equalizer_preamp_, equalizer_,
                        stereo_panorama_, volume_, audioscale_, convert,
                        nullptr);

  // We only limit the media type to raw audio.
  // Let the audio output of the tee autonegotiate the bit depth and format.
  GstCaps* caps = gst_caps_new_empty_simple("audio/x-raw");

  // Add caps for fixed sample rate and mono, but only if requested
  if (sample_rate_ != GstEngine::kAutoSampleRate && sample_rate_ > 0) {
    gst_caps_set_simple(caps, "rate", G_TYPE_INT, sample_rate_, nullptr);
  }

  if (mono_playback_) {
    gst_caps_set_simple(caps, "channels", G_TYPE_INT, 1, nullptr);
  }

  gst_element_link_filtered(convert, audiosink_, caps);
  gst_caps_unref(caps);

  // Add probes and handlers.
  pad = gst_element_get_static_pad(probe_converter, "src");
  gst_pad_add_probe(pad, GST_PAD_PROBE_TYPE_BUFFER, HandoffCallback, this,
                    nullptr);
  gst_object_unref(pad);
  GstBus *bus = gst_pipeline_get_bus(GST_PIPELINE(pipeline_));
  gst_bus_set_sync_handler(bus, BusCallbackSync, this, nullptr);
  bus_cb_id_ = gst_bus_add_watch(bus, BusCallback, this);
  gst_object_unref(bus);

  MaybeLinkDecodeToAudio();

  return true;
}

void GstEnginePipeline::MaybeLinkDecodeToAudio() {
  if (!uridecodebin_ || !audiobin_) return;

  GstPad* pad = gst_element_get_static_pad(uridecodebin_, "src");
  if (!pad) return;

  gst_object_unref(pad);
  gst_element_link(uridecodebin_, audiobin_);
}

bool GstEnginePipeline::InitFromString(const QString& pipeline) {
  pipeline_ = gst_pipeline_new("pipeline");

  GstElement* new_bin =
      CreateDecodeBinFromString(pipeline.toLatin1().constData());
  if (!new_bin) {
    return false;
  }

  if (!ReplaceDecodeBin(new_bin)) {
    gst_object_unref(GST_OBJECT(new_bin));
    return false;
  }

  if (!Init()) return false;
  return gst_element_link(new_bin, audiobin_);
}

bool GstEnginePipeline::InitFromUrl(const QUrl& url, qint64 end_nanosec) {
  pipeline_ = gst_pipeline_new("pipeline");

  if (url.scheme() == "cdda" && !url.path().isEmpty()) {
    // Currently, Gstreamer can't handle input CD devices inside cdda URL. So
    // we handle them ourselve: we extract the track number and re-create an
    // URL with only cdda:// + the track number (which can be handled by
    // Gstreamer). We keep the device in mind, and we will set it later using
    // SourceSetupCallback
    QStringList path = url.path().split('/');
    url_ = QUrl(QString("cdda://%1").arg(path.takeLast()));
    source_device_ = path.join("/");
  } else {
    url_ = url;
  }
  end_offset_nanosec_ = end_nanosec;

  // Decode bin
  if (!ReplaceDecodeBin(url_)) return false;

  return Init();
}

GstEnginePipeline::~GstEnginePipeline() {
  if (pipeline_) {
    GstBus *bus = gst_pipeline_get_bus(GST_PIPELINE(pipeline_));
    gst_bus_set_sync_handler(bus, nullptr, nullptr, nullptr);
    gst_object_unref(bus);

    g_source_remove(bus_cb_id_);
    gst_element_set_state(pipeline_, GST_STATE_NULL);
    gst_object_unref(GST_OBJECT(pipeline_));
  }
}

gboolean GstEnginePipeline::BusCallback(GstBus*, GstMessage* msg,
                                        gpointer self) {
  GstEnginePipeline* instance = reinterpret_cast<GstEnginePipeline*>(self);

  qLog(Debug) << instance->id() << "bus message" << GST_MESSAGE_TYPE_NAME(msg);

  switch (GST_MESSAGE_TYPE(msg)) {
    case GST_MESSAGE_ERROR:
      instance->ErrorMessageReceived(msg);
      break;

    case GST_MESSAGE_TAG:
      instance->TagMessageReceived(msg);
      break;

    case GST_MESSAGE_STATE_CHANGED:
      instance->StateChangedMessageReceived(msg);
      break;

    default:
      break;
  }

  return FALSE;
}

GstBusSyncReply GstEnginePipeline::BusCallbackSync(GstBus*, GstMessage* msg,
                                                   gpointer self) {
  GstEnginePipeline* instance = reinterpret_cast<GstEnginePipeline*>(self);

  qLog(Debug) << instance->id() << "sync bus message"
              << GST_MESSAGE_TYPE_NAME(msg);

  switch (GST_MESSAGE_TYPE(msg)) {
    case GST_MESSAGE_EOS:
      emit instance->EndOfStreamReached(instance->id(), false);
      break;

    case GST_MESSAGE_TAG:
      instance->TagMessageReceived(msg);
      break;

    case GST_MESSAGE_ERROR:
      instance->ErrorMessageReceived(msg);
      break;

    case GST_MESSAGE_ELEMENT:
      instance->ElementMessageReceived(msg);
      break;

    case GST_MESSAGE_STATE_CHANGED:
      instance->StateChangedMessageReceived(msg);
      break;

    case GST_MESSAGE_BUFFERING:
      instance->BufferingMessageReceived(msg);
      break;

    case GST_MESSAGE_STREAM_STATUS:
      instance->StreamStatusMessageReceived(msg);
      break;

    case GST_MESSAGE_STREAM_START:
      if (instance->emit_track_ended_on_stream_start_) {
        qLog(Debug) << "New segment started, EOS will signal on next buffer "
                       "discontinuity";
        instance->emit_track_ended_on_stream_start_ = false;
        instance->emit_track_ended_on_time_discontinuity_ = true;
      }
      break;

    default:
      break;
  }

  return GST_BUS_PASS;
}

void GstEnginePipeline::StreamStatusMessageReceived(GstMessage* msg) {
  GstStreamStatusType type;
  GstElement* owner;
  gst_message_parse_stream_status(msg, &type, &owner);

  if (type == GST_STREAM_STATUS_TYPE_CREATE) {
    const GValue* val = gst_message_get_stream_status_object(msg);
    if (G_VALUE_TYPE(val) == GST_TYPE_TASK) {
      GstTask* task = static_cast<GstTask*>(g_value_get_object(val));
      gst_task_set_enter_callback(task, &TaskEnterCallback, this, NULL);
    }
  }
}

void GstEnginePipeline::TaskEnterCallback(GstTask*, GThread*, gpointer) {
// Bump the priority of the thread only on OS X

#ifdef Q_OS_DARWIN
  sched_param param;
  memset(&param, 0, sizeof(param));

  param.sched_priority = 99;
  pthread_setschedparam(pthread_self(), SCHED_RR, &param);
#endif
}

void GstEnginePipeline::ElementMessageReceived(GstMessage* msg) {
  const GstStructure* structure = gst_message_get_structure(msg);

  if (gst_structure_has_name(structure, "redirect")) {
    const char* uri = gst_structure_get_string(structure, "new-location");

    // Set the redirect URL.  In mmssrc redirect messages come during the
    // initial state change to PLAYING, so callers can pick up this URL after
    // the state change has failed.
    redirect_url_ = QUrl::fromEncoded(uri);
  }
}

void GstEnginePipeline::ErrorMessageReceived(GstMessage* msg) {
  GError* error;
  gchar* debugs;

  gst_message_parse_error(msg, &error, &debugs);
  QString message = QString::fromLocal8Bit(error->message);
  QString debugstr = QString::fromLocal8Bit(debugs);
  int domain = error->domain;
  int code = error->code;
  g_error_free(error);
  free(debugs);

  if (!redirect_url_.isEmpty() &&
      debugstr.contains(
          "A redirect message was posted on the bus and should have been "
          "handled by the application.")) {
    // mmssrc posts a message on the bus *and* makes an error message when it
    // wants to do a redirect.  We handle the message, but now we have to
    // ignore the error too.
    return;
  }

  qLog(Error) << id() << debugstr;

  emit Error(id(), message, domain, code);
}

namespace {

/*
 * Streams served by Akamai tend to have a weird tag format embedded.
 *
 * Example:
 * All Things Dance - text="Evolution" song_spot="T" MediaBaseId="0"
 * itunesTrackId="0" amgTrackId="0" amgArtistId="0" TAID="0" TPID="0"
 * cartcutId="0"
 */
QPair<QString, QString> ParseAkamaiTag(const QString& tag) {
  QRegExp re("(.*) - text=\"([^\"]+)");
  re.indexIn(tag);
  if (re.capturedTexts().length() >= 3) {
    return qMakePair(re.cap(1), re.cap(2));
  }
  return qMakePair(tag, QString());
}

bool IsAkamaiTag(const QString& tag) { return tag.contains("- text=\""); }
}

void GstEnginePipeline::TagMessageReceived(GstMessage* msg) {
  GstTagList* taglist = nullptr;
  gst_message_parse_tag(msg, &taglist);

  Engine::SimpleMetaBundle bundle;
  bundle.title = ParseTag(taglist, GST_TAG_TITLE);
  if (IsAkamaiTag(bundle.title)) {
    QPair<QString, QString> artistTitlePair = ParseAkamaiTag(bundle.title);
    bundle.artist = artistTitlePair.first;
    bundle.title = artistTitlePair.second;
  } else {
    bundle.artist = ParseTag(taglist, GST_TAG_ARTIST);
    bundle.comment = ParseTag(taglist, GST_TAG_COMMENT);
    bundle.album = ParseTag(taglist, GST_TAG_ALBUM);
  }

  gst_tag_list_free(taglist);

  if (ignore_tags_) return;

  if (!bundle.title.isEmpty() || !bundle.artist.isEmpty() ||
      !bundle.comment.isEmpty() || !bundle.album.isEmpty())
    emit MetadataFound(id(), bundle);
}

QString GstEnginePipeline::ParseTag(GstTagList* list, const char* tag) const {
  gchar* data = nullptr;
  bool success = gst_tag_list_get_string(list, tag, &data);

  QString ret;
  if (success && data) {
    ret = QString::fromUtf8(data);
    g_free(data);
  }
  return ret.trimmed();
}

void GstEnginePipeline::StateChangedMessageReceived(GstMessage* msg) {
  if (msg->src != GST_OBJECT(pipeline_)) {
    // We only care about state changes of the whole pipeline.
    return;
  }

  GstState old_state, new_state, pending;
  gst_message_parse_state_changed(msg, &old_state, &new_state, &pending);

  if (!pipeline_is_initialised_ &&
      (new_state == GST_STATE_PAUSED || new_state == GST_STATE_PLAYING)) {
    pipeline_is_initialised_ = true;
    if (pending_seek_nanosec_ != -1 && pipeline_is_connected_) {
      QMetaObject::invokeMethod(this, "Seek", Qt::QueuedConnection,
                                Q_ARG(qint64, pending_seek_nanosec_));
    }
  }

  if (pipeline_is_initialised_ && new_state != GST_STATE_PAUSED &&
      new_state != GST_STATE_PLAYING) {
    pipeline_is_initialised_ = false;
  }
}

void GstEnginePipeline::BufferingMessageReceived(GstMessage* msg) {
  // Only handle buffering messages from the queue2 element in audiobin - not
  // the one that's created automatically by uridecodebin.
  if (GST_ELEMENT(GST_MESSAGE_SRC(msg)) != queue_) {
    return;
  }

  // If we are loading new next track, we don't have to pause the playback.
  // The buffering is for the next track and not the current one.
  if (emit_track_ended_on_stream_start_) {
    qLog(Debug) << "Buffering next track";
    return;
  }

  int percent = 0;
  gst_message_parse_buffering(msg, &percent);

  const GstState current_state = state();

  if (percent == 0 && current_state == GST_STATE_PLAYING && !buffering_) {
    buffering_ = true;
    emit BufferingStarted();

    SetState(GST_STATE_PAUSED);
  } else if (percent == 100 && buffering_) {
    buffering_ = false;
    emit BufferingFinished();

    SetState(GST_STATE_PLAYING);
  } else if (buffering_) {
    emit BufferingProgress(percent);
  }
}

void GstEnginePipeline::NewPadCallback(GstElement*, GstPad* pad,
                                       gpointer self) {
  GstEnginePipeline* instance = reinterpret_cast<GstEnginePipeline*>(self);
  GstPad* const audiopad =
      gst_element_get_static_pad(instance->audiobin_, "sink");

  // Link decodebin's sink pad to audiobin's src pad.
  if (GST_PAD_IS_LINKED(audiopad)) {
    qLog(Warning) << instance->id()
                  << "audiopad is already linked, unlinking old pad";
    gst_pad_unlink(audiopad, GST_PAD_PEER(audiopad));
  }

  gst_pad_link(pad, audiopad);
  gst_object_unref(audiopad);

  // Offset the timestamps on all the buffers coming out of the decodebin so
  // they line up exactly with the end of the last buffer from the old
  // decodebin.
  // "Running time" is the time since the last flushing seek.
  GstClockTime running_time = gst_segment_to_running_time(
      &instance->last_decodebin_segment_, GST_FORMAT_TIME,
      instance->last_decodebin_segment_.position);
  gst_pad_set_offset(pad, running_time);

  // Add a probe to the pad so we can update last_decodebin_segment_.
  gst_pad_add_probe(
      pad, static_cast<GstPadProbeType>(GST_PAD_PROBE_TYPE_BUFFER |
                                        GST_PAD_PROBE_TYPE_EVENT_DOWNSTREAM |
                                        GST_PAD_PROBE_TYPE_EVENT_FLUSH),
      DecodebinProbe, instance, nullptr);

  instance->pipeline_is_connected_ = true;
  if (instance->pending_seek_nanosec_ != -1 &&
      instance->pipeline_is_initialised_) {
    QMetaObject::invokeMethod(instance, "Seek", Qt::QueuedConnection,
                              Q_ARG(qint64, instance->pending_seek_nanosec_));
  }
}

GstPadProbeReturn GstEnginePipeline::DecodebinProbe(GstPad* pad,
                                                    GstPadProbeInfo* info,
                                                    gpointer data) {
  GstEnginePipeline* instance = reinterpret_cast<GstEnginePipeline*>(data);
  const GstPadProbeType info_type = GST_PAD_PROBE_INFO_TYPE(info);

  if (info_type & GST_PAD_PROBE_TYPE_BUFFER) {
    // The decodebin produced a buffer.  Record its end time, so we can offset
    // the buffers produced by the next decodebin when transitioning to the next
    // song.
    GstBuffer* buffer = GST_PAD_PROBE_INFO_BUFFER(info);

    GstClockTime timestamp = GST_BUFFER_TIMESTAMP(buffer);
    GstClockTime duration = GST_BUFFER_DURATION(buffer);
    if (timestamp == GST_CLOCK_TIME_NONE) {
      timestamp = instance->last_decodebin_segment_.position;
    }

    if (duration != GST_CLOCK_TIME_NONE) {
      timestamp += duration;
    }

    instance->last_decodebin_segment_.position = timestamp;
  } else if (info_type & GST_PAD_PROBE_TYPE_EVENT_DOWNSTREAM) {
    GstEvent* event = GST_PAD_PROBE_INFO_EVENT(info);
    GstEventType event_type = GST_EVENT_TYPE(event);

    if (event_type == GST_EVENT_SEGMENT) {
      // A new segment started, we need to save this to calculate running time
      // offsets later.
      gst_event_copy_segment(event, &instance->last_decodebin_segment_);
    } else if (event_type == GST_EVENT_FLUSH_START) {
      // A flushing seek resets the running time to 0, so remove any offset
      // we set on this pad before.
      gst_pad_set_offset(pad, 0);
    }
  }

  return GST_PAD_PROBE_OK;
}

GstPadProbeReturn GstEnginePipeline::HandoffCallback(GstPad*,
                                                     GstPadProbeInfo* info,
                                                     gpointer self) {
  GstEnginePipeline* instance = reinterpret_cast<GstEnginePipeline*>(self);
  GstBuffer* buf = gst_pad_probe_info_get_buffer(info);

  QList<BufferConsumer*> consumers;
  {
    QMutexLocker l(&instance->buffer_consumers_mutex_);
    consumers = instance->buffer_consumers_;
  }

  for (BufferConsumer* consumer : consumers) {
    gst_buffer_ref(buf);
    consumer->ConsumeBuffer(buf, instance->id());
  }

  // Calculate the end time of this buffer so we can stop playback if it's
  // after the end time of this song.
  if (instance->end_offset_nanosec_ > 0) {
    quint64 start_time = GST_BUFFER_TIMESTAMP(buf) - instance->segment_start_;
    quint64 duration = GST_BUFFER_DURATION(buf);
    quint64 end_time = start_time + duration;

    if (end_time > instance->end_offset_nanosec_) {
      if (instance->has_next_valid_url()) {
        if (instance->next_url_ == instance->url_ &&
            instance->next_beginning_offset_nanosec_ ==
                instance->end_offset_nanosec_) {
          // The "next" song is actually the next segment of this file - so
          // cheat and keep on playing, but just tell the Engine we've moved on.
          instance->end_offset_nanosec_ = instance->next_end_offset_nanosec_;
          instance->next_url_ = QUrl();
          instance->next_beginning_offset_nanosec_ = 0;
          instance->next_end_offset_nanosec_ = 0;

          // GstEngine will try to seek to the start of the new section, but
          // we're already there so ignore it.
          instance->ignore_next_seek_ = true;
          emit instance->EndOfStreamReached(instance->id(), true);
        } else {
          // We have a next song but we can't cheat, so move to it normally.
          instance->TransitionToNext();
        }
      } else {
        // There's no next song
        emit instance->EndOfStreamReached(instance->id(), false);
      }
    }
  }

  if (instance->emit_track_ended_on_time_discontinuity_) {
    if (GST_BUFFER_FLAG_IS_SET(buf, GST_BUFFER_FLAG_DISCONT) ||
        GST_BUFFER_OFFSET(buf) < instance->last_buffer_offset_ ||
        !GST_BUFFER_OFFSET_IS_VALID(buf)) {
      qLog(Debug) << "Buffer discontinuity - emitting EOS";
      instance->emit_track_ended_on_time_discontinuity_ = false;
      emit instance->EndOfStreamReached(instance->id(), true);
    }
  }

  instance->last_buffer_offset_ = GST_BUFFER_OFFSET(buf);

  return GST_PAD_PROBE_OK;
}

GstPadProbeReturn GstEnginePipeline::EventHandoffCallback(GstPad*,
                                                          GstPadProbeInfo* info,
                                                          gpointer self) {
  GstEnginePipeline* instance = reinterpret_cast<GstEnginePipeline*>(self);
  GstEvent* e = gst_pad_probe_info_get_event(info);

  qLog(Debug) << instance->id() << "event" << GST_EVENT_TYPE_NAME(e);

  switch (GST_EVENT_TYPE(e)) {
    case GST_EVENT_SEGMENT:
      if (!instance->segment_start_received_) {
        // The segment start time is used to calculate the proper offset of data
        // buffers from the start of the stream
        const GstSegment* segment = nullptr;
        gst_event_parse_segment(e, &segment);
        instance->segment_start_ = segment->start;
        instance->segment_start_received_ = true;
      }
      break;

    default:
      break;
  }

  return GST_PAD_PROBE_OK;
}

void GstEnginePipeline::SourceDrainedCallback(GstURIDecodeBin* bin,
                                              gpointer self) {
  GstEnginePipeline* instance = reinterpret_cast<GstEnginePipeline*>(self);

  if (instance->has_next_valid_url() &&
      // I'm not sure why, but calling this when previous track is a local song
      // and the next track is a Spotify song is buggy: the Spotify song will
      // not start or with some offset. So just do nothing here: when the song
      // finished, EndOfStreamReached/TrackEnded will be emitted anyway so
      // NextItem will be called.
      !(instance->url_.scheme() != "spotify" &&
        instance->next_url_.scheme() == "spotify")) {
    instance->TransitionToNext();
  }
}

void GstEnginePipeline::SourceSetupCallback(GstURIDecodeBin* bin,
                                            GParamSpec* pspec, gpointer self) {
  GstEnginePipeline* instance = reinterpret_cast<GstEnginePipeline*>(self);
  GstElement* element;
  g_object_get(bin, "source", &element, nullptr);
  if (!element) {
    return;
  }

  if (g_object_class_find_property(G_OBJECT_GET_CLASS(element), "device") &&
      !instance->source_device().isEmpty()) {
    // Gstreamer is not able to handle device in URL (refering to Gstreamer
    // documentation, this might be added in the future). Despite that, for now
    // we include device inside URL: we decompose it during Init and set device
    // here, when this callback is called.
    g_object_set(element, "device",
                 instance->source_device().toLocal8Bit().constData(), nullptr);
  }

  if (g_object_class_find_property(G_OBJECT_GET_CLASS(element), "user-agent")) {
    QString user_agent =
        QString("%1 %2").arg(QCoreApplication::applicationName(),
                             QCoreApplication::applicationVersion());
    g_object_set(element, "user-agent", user_agent.toUtf8().constData(),
                 nullptr);

#ifdef Q_OS_DARWIN
    g_object_set(element, "tls-database", instance->engine_->tls_database(),
                 nullptr);
    g_object_set(element, "ssl-use-system-ca-file", false, nullptr);
    g_object_set(element, "ssl-strict", TRUE, nullptr);
#endif
  }
  g_object_unref(element);
}

void GstEnginePipeline::TransitionToNext() {
  GstElement* old_decode_bin = uridecodebin_;

  ignore_tags_ = true;

  if (!ReplaceDecodeBin(next_url_)) {
    qLog(Error) << "ReplaceDecodeBin failed with " << next_url_;
    return;
  }
  gst_element_set_state(uridecodebin_, GST_STATE_PLAYING);
  MaybeLinkDecodeToAudio();

  url_ = next_url_;
  end_offset_nanosec_ = next_end_offset_nanosec_;
  next_url_ = QUrl();
  next_beginning_offset_nanosec_ = 0;
  next_end_offset_nanosec_ = 0;

  // This function gets called when the source has been drained, even if the
  // song hasn't finished playing yet.  We'll get a new stream when it really
  // does finish, so emit TrackEnded then.
  emit_track_ended_on_stream_start_ = true;

  // This has to happen *after* the gst_element_set_state on the new bin to
  // fix an occasional race condition deadlock.
  sElementDeleter->DeleteElementLater(old_decode_bin);

  ignore_tags_ = false;
}

qint64 GstEnginePipeline::position() const {
  if (pipeline_is_initialised_)
    gst_element_query_position(pipeline_, GST_FORMAT_TIME,
                               &last_known_position_ns_);

  return last_known_position_ns_;
}

qint64 GstEnginePipeline::length() const {
  gint64 value = 0;
  gst_element_query_duration(pipeline_, GST_FORMAT_TIME, &value);

  return value;
}

GstState GstEnginePipeline::state() const {
  GstState s, sp;
  if (gst_element_get_state(pipeline_, &s, &sp, kGstStateTimeoutNanosecs) ==
      GST_STATE_CHANGE_FAILURE)
    return GST_STATE_NULL;

  return s;
}

QFuture<GstStateChangeReturn> GstEnginePipeline::SetState(GstState state) {
#ifdef HAVE_SPOTIFY
  if (url_.scheme() == "spotify" && !buffering_) {
    const GstState current_state = this->state();

    if (state == GST_STATE_PAUSED && current_state == GST_STATE_PLAYING) {
      SpotifyService* spotify = InternetModel::Service<SpotifyService>();

      // Need to schedule this in the spotify service's thread
      QMetaObject::invokeMethod(spotify, "SetPaused", Qt::QueuedConnection,
                                Q_ARG(bool, true));
    } else if (state == GST_STATE_PLAYING &&
               current_state == GST_STATE_PAUSED) {
      SpotifyService* spotify = InternetModel::Service<SpotifyService>();

      // Need to schedule this in the spotify service's thread
      QMetaObject::invokeMethod(spotify, "SetPaused", Qt::QueuedConnection,
                                Q_ARG(bool, false));
    }
  }
#endif
  return ConcurrentRun::Run<GstStateChangeReturn, GstElement*, GstState>(
      &set_state_threadpool_, &gst_element_set_state, pipeline_, state);
}

bool GstEnginePipeline::Seek(qint64 nanosec) {
  if (ignore_next_seek_) {
    ignore_next_seek_ = false;
    return true;
  }

  if (!pipeline_is_connected_ || !pipeline_is_initialised_) {
    pending_seek_nanosec_ = nanosec;
    return true;
  }

  pending_seek_nanosec_ = -1;
  last_known_position_ns_ = nanosec;
  return gst_element_seek_simple(pipeline_, GST_FORMAT_TIME,
                                 GST_SEEK_FLAG_FLUSH, nanosec);
}

void GstEnginePipeline::SetEqualizerEnabled(bool enabled) {
  eq_enabled_ = enabled;
  UpdateEqualizer();
}

void GstEnginePipeline::SetEqualizerParams(int preamp,
                                           const QList<int>& band_gains) {
  eq_preamp_ = preamp;
  eq_band_gains_ = band_gains;
  UpdateEqualizer();
}

void GstEnginePipeline::SetStereoBalance(float value) {
  stereo_balance_ = value;
  UpdateStereoBalance();
}

void GstEnginePipeline::UpdateEqualizer() {
  // Update band gains
  for (int i = 0; i < kEqBandCount; ++i) {
    float gain = eq_enabled_ ? eq_band_gains_[i] : 0.0;
    if (gain < 0)
      gain *= 0.24;
    else
      gain *= 0.12;

    const int index_in_eq = i + 1;
    // Offset because of the first dummy band we created.
    GstObject* band = GST_OBJECT(gst_child_proxy_get_child_by_index(
        GST_CHILD_PROXY(equalizer_), index_in_eq));
    g_object_set(G_OBJECT(band), "gain", gain, nullptr);
    g_object_unref(G_OBJECT(band));
  }

  // Update preamp
  float preamp = 1.0;
  if (eq_enabled_)
    preamp = float(eq_preamp_ + 100) * 0.01;  // To scale from 0.0 to 2.0

  g_object_set(G_OBJECT(equalizer_preamp_), "volume", preamp, nullptr);
}

void GstEnginePipeline::UpdateStereoBalance() {
  if (stereo_panorama_) {
    g_object_set(G_OBJECT(stereo_panorama_), "panorama", stereo_balance_,
                 nullptr);
  }
}

void GstEnginePipeline::SetVolume(int percent) {
  volume_percent_ = percent;
  UpdateVolume();
}

void GstEnginePipeline::SetVolumeModifier(qreal mod) {
  volume_modifier_ = mod;
  UpdateVolume();
}

void GstEnginePipeline::UpdateVolume() {
  float vol = double(volume_percent_) * 0.01 * volume_modifier_;
  g_object_set(G_OBJECT(volume_), "volume", vol, nullptr);
}

void GstEnginePipeline::StartFader(qint64 duration_nanosec,
                                   QTimeLine::Direction direction,
                                   QTimeLine::CurveShape shape,
                                   bool use_fudge_timer) {
  const int duration_msec = duration_nanosec / kNsecPerMsec;

  // If there's already another fader running then start from the same time
  // that one was already at.
  int start_time = direction == QTimeLine::Forward ? 0 : duration_msec;
  if (fader_ && fader_->state() == QTimeLine::Running) {
    if (duration_msec == fader_->duration()) {
      start_time = fader_->currentTime();
    } else {
      // Calculate the position in the new fader with the same value from
      // the old fader, so no volume jumps appear
      qreal time = qreal(duration_msec) *
                   (qreal(fader_->currentTime()) / qreal(fader_->duration()));
      start_time = qRound(time);
    }
  }

  fader_.reset(new QTimeLine(duration_msec, this));
  connect(fader_.get(), SIGNAL(valueChanged(qreal)),
          SLOT(SetVolumeModifier(qreal)));
  connect(fader_.get(), SIGNAL(finished()), SLOT(FaderTimelineFinished()));
  fader_->setDirection(direction);
  fader_->setCurveShape(shape);
  fader_->setCurrentTime(start_time);
  fader_->resume();

  fader_fudge_timer_.stop();
  use_fudge_timer_ = use_fudge_timer;

  SetVolumeModifier(fader_->currentValue());
}

void GstEnginePipeline::FaderTimelineFinished() {
  fader_.reset();

  // Wait a little while longer before emitting the finished signal (and
  // probably distroying the pipeline) to account for delays in the audio
  // server/driver.
  if (use_fudge_timer_) {
    fader_fudge_timer_.start(kFaderFudgeMsec, this);
  } else {
    // Even here we cannot emit the signal directly, as it result in a
    // stutter when resuming playback. So use a quest small time, so you
    // won't notice the difference when resuming playback
    // (You get here when the pause fading is active)
    fader_fudge_timer_.start(250, this);
  }
}

void GstEnginePipeline::timerEvent(QTimerEvent* e) {
  if (e->timerId() == fader_fudge_timer_.timerId()) {
    fader_fudge_timer_.stop();
    emit FaderFinished();
    return;
  }

  QObject::timerEvent(e);
}

void GstEnginePipeline::AddBufferConsumer(BufferConsumer* consumer) {
  QMutexLocker l(&buffer_consumers_mutex_);
  buffer_consumers_ << consumer;
}

void GstEnginePipeline::RemoveBufferConsumer(BufferConsumer* consumer) {
  QMutexLocker l(&buffer_consumers_mutex_);
  buffer_consumers_.removeAll(consumer);
}

void GstEnginePipeline::RemoveAllBufferConsumers() {
  QMutexLocker l(&buffer_consumers_mutex_);
  buffer_consumers_.clear();
}

void GstEnginePipeline::SetNextUrl(const QUrl& url, qint64 beginning_nanosec,
                                   qint64 end_nanosec) {
  next_url_ = url;
  next_beginning_offset_nanosec_ = beginning_nanosec;
  next_end_offset_nanosec_ = end_nanosec;
}<|MERGE_RESOLUTION|>--- conflicted
+++ resolved
@@ -207,14 +207,8 @@
       uri = url.toEncoded();
     }
     new_bin = engine_->CreateElement("uridecodebin");
-<<<<<<< HEAD
-    if (!new_bin) return false;
+    if (!new_bin) return nullptr; 
     g_object_set(G_OBJECT(new_bin), "uri", uri.constData(), nullptr);
-=======
-    if (!new_bin) return nullptr; 
-    g_object_set(G_OBJECT(new_bin), "uri", url.toEncoded().constData(),
-                 nullptr);
->>>>>>> b910cd40
     CHECKED_GCONNECT(G_OBJECT(new_bin), "drained", &SourceDrainedCallback,
                      this);
     CHECKED_GCONNECT(G_OBJECT(new_bin), "pad-added", &NewPadCallback, this);
