--- conflicted
+++ resolved
@@ -287,43 +287,16 @@
 
   int chunk_size = chunk_length * chunk_density;
 
-  // determine the number of channels
-<<<<<<< HEAD
-  /*
-  GstStructure* structure = gst_caps_get_structure(
-      GST_BUFFER_CAPS(latest_buffer_), 0);
-  */
-=======
-  GstStructure* structure =
-      gst_caps_get_structure(GST_BUFFER_CAPS(latest_buffer_), 0);
->>>>>>> 0cd3d9b3
-  int channels = 2;
-  //gst_structure_get_int(structure, "channels", &channels);
-
-  // scope does not support >2 channels
-  if (channels > 2) return;
-
   // in case a buffer doesn't arrive in time
   if (scope_chunk_ >= scope_chunks_) {
     scope_chunk_ = 0;
     return;
   }
 
-<<<<<<< HEAD
-  GstMapInfo map;
   gst_buffer_map(latest_buffer_, &map, GST_MAP_READ);
   const sample_type* source = reinterpret_cast<sample_type*>(map.data);
   sample_type* dest = scope_.data();
-  const int bytes = qMin(
-        static_cast<Engine::Scope::size_type>(map.size),
-        scope_.size() * sizeof(sample_type));
-=======
-  // set the starting point in the buffer to take data from
-  const sample_type* source =
-      reinterpret_cast<sample_type*>(GST_BUFFER_DATA(latest_buffer_));
   source += (chunk_size / sizeof(sample_type)) * scope_chunk_;
-  sample_type* dest = scope_.data();
->>>>>>> 0cd3d9b3
 
   int bytes = 0;
 
@@ -331,7 +304,7 @@
   if (scope_chunk_ == scope_chunks_ - 1) {
     bytes =
         qMin(static_cast<Engine::Scope::size_type>(
-                 GST_BUFFER_SIZE(latest_buffer_) - (chunk_size * scope_chunk_)),
+                 map.size - (chunk_size * scope_chunk_)),
              scope_.size() * sizeof(sample_type));
   } else {
     bytes = qMin(static_cast<Engine::Scope::size_type>(chunk_size),
@@ -339,14 +312,11 @@
   }
 
   scope_chunk_++;
-
-<<<<<<< HEAD
+  memcpy(dest, source, bytes);
+
   gst_buffer_unmap(latest_buffer_, &map);
   gst_buffer_unref(latest_buffer_);
   latest_buffer_ = NULL;
-=======
-  memcpy(dest, source, bytes);
->>>>>>> 0cd3d9b3
 }
 
 void GstEngine::StartPreloading(const QUrl& url, bool force_stop_at_end,
@@ -763,17 +733,10 @@
     GstElementFactory* factory = GST_ELEMENT_FACTORY(p->data);
     if (QString(gst_element_factory_get_klass(factory)).contains(classname)) {
       PluginDetails details;
-<<<<<<< HEAD
-      details.name = QString::fromUtf8(GST_OBJECT_NAME(p->data));
-      details.long_name =
-          QString::fromUtf8(gst_element_factory_get_longname(factory));
-      details.description =
-          QString::fromUtf8(gst_element_factory_get_description(factory));
-      details.author = QString::fromUtf8(gst_element_factory_get_author(factory));
-=======
       details.name = QString::fromUtf8(GST_PLUGIN_FEATURE_NAME(p->data));
-      details.description = QString::fromUtf8(factory->details.longname);
->>>>>>> 0cd3d9b3
+      details.description = QString::fromUtf8(
+          gst_element_factory_get_metadata(factory,
+                                           GST_ELEMENT_METADATA_DESCRIPTION));
       ret << details;
     }
     p = g_list_next(p);
