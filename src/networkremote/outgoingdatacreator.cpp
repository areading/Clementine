--- conflicted
+++ resolved
@@ -381,12 +381,8 @@
     song_metadata->set_url(DataCommaSizeFromQString(song.url().toString()));
     song_metadata->set_art_automatic(DataCommaSizeFromQString(song.art_automatic()));
     song_metadata->set_art_manual(DataCommaSizeFromQString(song.art_manual()));
-<<<<<<< HEAD
     song_metadata->set_type(
         static_cast< ::pb::remote::SongMetadata_Type>(song.filetype()));
-=======
-    song_metadata->set_type(static_cast< ::pb::remote::SongMetadata_Type>(song.filetype()));
->>>>>>> b077fe97
 
     // Append coverart
     if (!art.isNull()) {
