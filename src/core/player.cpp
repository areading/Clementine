--- conflicted
+++ resolved
@@ -600,14 +600,9 @@
              SLOT(HandleLoadResult(UrlHandler::LoadResult)));
 }
 
-<<<<<<< HEAD
 UrlHandler* Player::HandlerForUrl(const QUrl& url) const {
-  QMap<QString, UrlHandler*>::const_iterator it = url_handlers_.constFind(url.scheme());
-=======
-const UrlHandler* Player::HandlerForUrl(const QUrl& url) const {
   QMap<QString, UrlHandler*>::const_iterator it =
       url_handlers_.constFind(url.scheme());
->>>>>>> 5fe46845
   if (it == url_handlers_.constEnd()) {
     return nullptr;
   }
