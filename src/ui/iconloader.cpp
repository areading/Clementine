--- conflicted
+++ resolved
@@ -86,12 +86,7 @@
     if (!ret.isNull()) return ret;
   }
 
-<<<<<<< HEAD
-  // Try to load it from the theme initially
-=======
-#if QT_VERSION >= 0x040600
   // Then try to load it from the system theme
->>>>>>> 170c64cd
   ret = QIcon::fromTheme(name);
   if (!ret.isNull()) return ret;
 
