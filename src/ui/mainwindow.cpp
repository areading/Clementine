--- conflicted
+++ resolved
@@ -1853,24 +1853,11 @@
 }
 
 void MainWindow::OpenRipCD() {
-<<<<<<< HEAD
-  #ifdef HAVE_AUDIOCD
-    if (!rip_cd_) {
-      rip_cd_.reset(new RipCD);
-    }
-    if(rip_cd_->CheckCDIOIsValid()) {
-      rip_cd_->show();
-    } else {
-      QMessageBox cdio_fail(QMessageBox::Critical, tr("Error"), tr("Failed reading CD drive"));
-      cdio_fail.exec();
-    }
-  #endif
-=======
 #ifdef HAVE_AUDIOCD
   if (!rip_cd_) {
     rip_cd_.reset(new RipCD);
   }
-  if (rip_cd_->CDIOIsValid()) {
+    if(rip_cd_->CheckCDIOIsValid()) {
     rip_cd_->show();
   } else {
     QMessageBox cdio_fail(QMessageBox::Critical, tr("Error"),
@@ -1878,7 +1865,6 @@
     cdio_fail.exec();
   }
 #endif
->>>>>>> f75c2a9b
 }
 
 void MainWindow::AddCDTracks() {
