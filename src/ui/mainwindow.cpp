--- conflicted
+++ resolved
@@ -1278,8 +1278,6 @@
   }
 }
 
-<<<<<<< HEAD
-=======
 void MainWindow::changeEvent(QEvent*) {
   if (!initialized_) return;
   SaveGeometry();
@@ -1290,7 +1288,6 @@
   SaveGeometry();
 }
 
->>>>>>> 9f946a28
 void MainWindow::SaveGeometry() {
   if (!initialized_) return;
 
