--- conflicted
+++ resolved
@@ -232,19 +232,14 @@
 
     QByteArray buffered_input_bytes(CDIO_CD_FRAMESIZE_RAW, '\0');
     for (lsn_t i_cursor = i_first_lsn; i_cursor <= i_last_lsn; i_cursor++) {
-<<<<<<< HEAD
       if (cancel_requested_) {
         qLog(Debug) << "CD ripping canceled.";
         return;
       }
-      if(cdio_read_audio_sector(cdio_, buffered_input_bytes.data(), i_cursor) == DRIVER_OP_SUCCESS) {
-        destination_file->write(buffered_input_bytes.data(), buffered_input_bytes.size());
-=======
       if (cdio_read_audio_sector(cdio_, buffered_input_bytes.data(),
                                  i_cursor) == DRIVER_OP_SUCCESS) {
         destination_file->write(buffered_input_bytes.data(),
                                 buffered_input_bytes.size());
->>>>>>> 5fe46845
       } else {
         qLog(Error) << "CD read error";
         break;
@@ -411,11 +406,8 @@
 }
 
 void RipCD::Cancel() {
-<<<<<<< HEAD
   cancel_requested_ = true;
-=======
   ui_->progress_bar->setValue(0);
->>>>>>> 5fe46845
   transcoder_->Cancel();
   RemoveTemporaryDirectory();
   SetWorking(false);
