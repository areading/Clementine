/* This file is part of Clementine.
   Copyright 2012, David Sansome <me@davidsansome.com>

   Clementine is free software: you can redistribute it and/or modify
   it under the terms of the GNU General Public License as published by
   the Free Software Foundation, either version 3 of the License, or
   (at your option) any later version.

   Clementine is distributed in the hope that it will be useful,
   but WITHOUT ANY WARRANTY; without even the implied warranty of
   MERCHANTABILITY or FITNESS FOR A PARTICULAR PURPOSE.  See the
   GNU General Public License for more details.

   You should have received a copy of the GNU General Public License
   along with Clementine.  If not, see <http://www.gnu.org/licenses/>.
*/

#include "songkickconcerts.h"

#include <QImage>
#include <QVBoxLayout>
#include <QXmlStreamWriter>
#include <QJsonDocument>
#include <QJsonObject>
#include <QJsonArray>

<<<<<<< HEAD
#include <Artist.h>
#include <TypeInformation.h>
=======
#include <qjson/parser.h>
>>>>>>> ac90f0b0

#include "core/closure.h"
#include "core/logging.h"
#include "songkickconcertwidget.h"
#include "ui/iconloader.h"

namespace {
const char* kSongkickArtistCalendarUrl =
    "https://api.songkick.com/api/3.0/artists/%1/calendar.json";
const char* kSongkickArtistSearchUrl =
    "https://api.songkick.com/api/3.0/search/artists.json";
const char* kSongkickApiKey = "8rgKfy1WU6IlJFfN";
}  // namespace

SongkickConcerts::SongkickConcerts() {
  Geolocator* geolocator = new Geolocator;
  geolocator->Geolocate();
  connect(geolocator, SIGNAL(Finished(Geolocator::LatLng)),
          SLOT(GeolocateFinished(Geolocator::LatLng)));
  connect(geolocator, SIGNAL(Finished(Geolocator::LatLng)), geolocator,
          SLOT(deleteLater()));
}

void SongkickConcerts::FetchInfo(int id, const Song& metadata) {
  if (metadata.artist().isEmpty()) {
    emit Finished(id);
    return;
  }

  QUrl url(kSongkickArtistSearchUrl);
  url.addQueryItem("apikey", kSongkickApiKey);
  url.addQueryItem("query", metadata.artist());

  QNetworkRequest request(url);
  QNetworkReply* reply = network_.get(request);
  NewClosure(reply, SIGNAL(finished()), this,
             SLOT(ArtistSearchFinished(QNetworkReply*, int)), reply, id);
}

void SongkickConcerts::ArtistSearchFinished(QNetworkReply* reply, int id) {
  reply->deleteLater();

  QJson::Parser parser;
  QVariantMap json = parser.parse(reply).toMap();

  QVariantMap results_page = json["resultsPage"].toMap();
  QVariantMap results = results_page["results"].toMap();
  QVariantList artists = results["artist"].toList();

  if (artists.isEmpty()) {
    emit Finished(id);
    return;
  }

  QVariantMap artist = artists.first().toMap();
  QString artist_id = artist["id"].toString();

  FetchSongkickCalendar(artist_id, id);
}

void SongkickConcerts::FetchSongkickCalendar(const QString& artist_id, int id) {
  QUrl url(QString(kSongkickArtistCalendarUrl).arg(artist_id));
  url.addQueryItem("per_page", "5");
  url.addQueryItem("apikey", kSongkickApiKey);
  qLog(Debug) << url;
  QNetworkReply* reply = network_.get(QNetworkRequest(url));
  NewClosure(reply, SIGNAL(finished()), this,
             SLOT(CalendarRequestFinished(QNetworkReply*, int)), reply, id);
}

void SongkickConcerts::CalendarRequestFinished(QNetworkReply* reply, int id) {
  reply->deleteLater();

  QJsonParseError error;
  QJsonDocument json_document = QJsonDocument::fromJson(reply->readAll(), &error);

  if (error.error != QJsonParseError::NoError) {
    qLog(Error) << "Error parsing Songkick reply";
    emit Finished(id);
    return;
  }

  QJsonObject json_root = json_document.object();
  QJsonObject json_results_page = json_root["resultsPage"].toObject();
  QJsonObject json_results = json_results_page["results"].toObject();
  QJsonArray json_events = json_results["event"].toArray();

  if (json_events.isEmpty()) {
    emit Finished(id);
    return;
  }

  QWidget* container = new QWidget;
  QVBoxLayout* layout = new QVBoxLayout(container);

  for (const QJsonValue& v : json_events) {
    QJsonObject json_event = v.toObject();
    QString display_name = json_event["displayName"].toString();
    QString start_date = json_event["start"].toObject()["date"].toString();
    QString city = json_event["location"].toObject()["city"].toString();
    QString uri = json_event["uri"].toString();

    // Try to get the lat/lng coordinates of the venue.
    QJsonObject json_venue = json_event["venue"].toObject();
    const bool valid_latlng = !json_venue["lng"].isUndefined() && !json_venue["lat"].isUndefined();

    if (valid_latlng && latlng_.IsValid()) {
      static const int kFilterDistanceMetres = 250 * 1e3;  // 250km
      Geolocator::LatLng latlng(json_venue["lat"].toString(),
                                json_venue["lng"].toString());
      if (latlng_.IsValid() && latlng.IsValid()) {
        int distance_metres = latlng_.Distance(latlng);
        if (distance_metres > kFilterDistanceMetres) {
          qLog(Debug) << "Filtered concert:" << display_name
                      << "as too far away:" << distance_metres;
          continue;
        }
      }
    }

    SongKickConcertWidget* widget = new SongKickConcertWidget(container);
    widget->Init(display_name, uri, start_date, city);

    if (valid_latlng) {
      widget->SetMap(json_venue["lat"].toString(), json_venue["lng"].toString(),
                     json_venue["displayName"].toString());
    }

    layout->addWidget(widget);
  }

  CollapsibleInfoPane::Data data;
  data.type_ = CollapsibleInfoPane::Data::Type_Biography;
  data.id_ = QString("songkick/%1").arg(id);
  data.title_ = tr("Upcoming Concerts");
  data.icon_ = IconLoader::Load("songkick", IconLoader::Provider);
  data.contents_ = container;

  emit InfoReady(id, data);
  emit Finished(id);
}

void SongkickConcerts::GeolocateFinished(Geolocator::LatLng latlng) {
  latlng_ = latlng;
}<|MERGE_RESOLUTION|>--- conflicted
+++ resolved
@@ -23,13 +23,8 @@
 #include <QJsonDocument>
 #include <QJsonObject>
 #include <QJsonArray>
-
-<<<<<<< HEAD
-#include <Artist.h>
-#include <TypeInformation.h>
-=======
-#include <qjson/parser.h>
->>>>>>> ac90f0b0
+#include <QUrl>
+#include <QUrlQuery>
 
 #include "core/closure.h"
 #include "core/logging.h"
@@ -60,8 +55,10 @@
   }
 
   QUrl url(kSongkickArtistSearchUrl);
-  url.addQueryItem("apikey", kSongkickApiKey);
-  url.addQueryItem("query", metadata.artist());
+  QUrlQuery url_query;
+  url_query.addQueryItem("apikey", kSongkickApiKey);
+  url_query.addQueryItem("query", metadata.artist());
+  url.setQuery(url_query);
 
   QNetworkRequest request(url);
   QNetworkReply* reply = network_.get(request);
@@ -72,19 +69,19 @@
 void SongkickConcerts::ArtistSearchFinished(QNetworkReply* reply, int id) {
   reply->deleteLater();
 
-  QJson::Parser parser;
-  QVariantMap json = parser.parse(reply).toMap();
+  QJsonDocument document = QJsonDocument::fromBinaryData(reply->readAll());
+  QJsonObject json = document.object();
 
-  QVariantMap results_page = json["resultsPage"].toMap();
-  QVariantMap results = results_page["results"].toMap();
-  QVariantList artists = results["artist"].toList();
+  QJsonObject results_page = json["resultsPage"].toObject();
+  QJsonObject results = results_page["results"].toObject();
+  QJsonArray artists = results["artist"].toArray();
 
   if (artists.isEmpty()) {
     emit Finished(id);
     return;
   }
 
-  QVariantMap artist = artists.first().toMap();
+  QJsonObject artist = artists.first().toObject();
   QString artist_id = artist["id"].toString();
 
   FetchSongkickCalendar(artist_id, id);
@@ -92,8 +89,10 @@
 
 void SongkickConcerts::FetchSongkickCalendar(const QString& artist_id, int id) {
   QUrl url(QString(kSongkickArtistCalendarUrl).arg(artist_id));
-  url.addQueryItem("per_page", "5");
-  url.addQueryItem("apikey", kSongkickApiKey);
+  QUrlQuery url_query;
+  url_query.addQueryItem("per_page", "5");
+  url_query.addQueryItem("apikey", kSongkickApiKey);
+  url.setQuery(url_query);
   qLog(Debug) << url;
   QNetworkReply* reply = network_.get(QNetworkRequest(url));
   NewClosure(reply, SIGNAL(finished()), this,
