/* This file is part of Clementine.
   Copyright 2010, David Sansome <me@davidsansome.com>

   Clementine is free software: you can redistribute it and/or modify
   it under the terms of the GNU General Public License as published by
   the Free Software Foundation, either version 3 of the License, or
   (at your option) any later version.

   Clementine is distributed in the hope that it will be useful,
   but WITHOUT ANY WARRANTY; without even the implied warranty of
   MERCHANTABILITY or FITNESS FOR A PARTICULAR PURPOSE.  See the
   GNU General Public License for more details.

   You should have received a copy of the GNU General Public License
   along with Clementine.  If not, see <http://www.gnu.org/licenses/>.
*/

#include "mtpconnection.h"
#include "core/logging.h"

#include <QRegExp>
#include <QtDebug>
#include <QUrlQuery>

MtpConnection::MtpConnection(const QUrl& url) : device_(nullptr) {
  QString hostname = url.host();
  // Parse the URL
  QRegExp host_re("^usb-(\\d+)-(\\d+)$");

  unsigned int bus_location;
  unsigned int device_num;

  if (host_re.indexIn(hostname) >= 0) {
    bus_location = host_re.cap(1).toUInt();
    device_num = host_re.cap(2).toUInt();
  } else if (url.hasQueryItem("busnum")) {
    bus_location = url.queryItemValue("busnum").toUInt();
    device_num = url.queryItemValue("devnum").toUInt();
  } else {
    qLog(Warning) << "Invalid MTP device:" << hostname;
    return;
  }

<<<<<<< HEAD
  const unsigned int bus_location = host_re.cap(1).toInt();
  const unsigned int device_num = host_re.cap(2).toInt();

  QUrlQuery url_query(url);
  if (url_query.hasQueryItem("vendor")) {
=======
  if (url.hasQueryItem("vendor")) {
>>>>>>> 6c159481
    LIBMTP_raw_device_t* raw_device =
        (LIBMTP_raw_device_t*)malloc(sizeof(LIBMTP_raw_device_t));
    raw_device->device_entry.vendor =
        url_query.queryItemValue("vendor").toLatin1().data();
    raw_device->device_entry.product =
        url_query.queryItemValue("product").toLatin1().data();
    raw_device->device_entry.vendor_id =
        url_query.queryItemValue("vendor_id").toUShort();
    raw_device->device_entry.product_id =
        url_query.queryItemValue("product_id").toUShort();
    raw_device->device_entry.device_flags =
        url_query.queryItemValue("quirks").toUInt();

    raw_device->bus_location = bus_location;
    raw_device->devnum = device_num;

    device_ = LIBMTP_Open_Raw_Device(raw_device);
    return;
  }

  // Get a list of devices from libmtp and figure out which one is ours
  int count = 0;
  LIBMTP_raw_device_t* raw_devices = nullptr;
  LIBMTP_error_number_t err = LIBMTP_Detect_Raw_Devices(&raw_devices, &count);
  if (err != LIBMTP_ERROR_NONE) {
    qLog(Warning) << "MTP error:" << err;
    return;
  }

  LIBMTP_raw_device_t* raw_device = nullptr;
  for (int i = 0; i < count; ++i) {
    if (raw_devices[i].bus_location == bus_location &&
        raw_devices[i].devnum == device_num) {
      raw_device = &raw_devices[i];
      break;
    }
  }

  if (!raw_device) {
    qLog(Warning) << "MTP device not found";
    free(raw_devices);
    return;
  }

  // Connect to the device
  device_ = LIBMTP_Open_Raw_Device(raw_device);

  free(raw_devices);
}

MtpConnection::~MtpConnection() {
  if (device_) LIBMTP_Release_Device(device_);
}<|MERGE_RESOLUTION|>--- conflicted
+++ resolved
@@ -30,26 +30,20 @@
   unsigned int bus_location;
   unsigned int device_num;
 
+  QUrlQuery url_query(url);
+
   if (host_re.indexIn(hostname) >= 0) {
     bus_location = host_re.cap(1).toUInt();
     device_num = host_re.cap(2).toUInt();
-  } else if (url.hasQueryItem("busnum")) {
-    bus_location = url.queryItemValue("busnum").toUInt();
-    device_num = url.queryItemValue("devnum").toUInt();
+  } else if (url_query.hasQueryItem("busnum")) {
+    bus_location = url_query.queryItemValue("busnum").toUInt();
+    device_num = url_query.queryItemValue("devnum").toUInt();
   } else {
     qLog(Warning) << "Invalid MTP device:" << hostname;
     return;
   }
 
-<<<<<<< HEAD
-  const unsigned int bus_location = host_re.cap(1).toInt();
-  const unsigned int device_num = host_re.cap(2).toInt();
-
-  QUrlQuery url_query(url);
   if (url_query.hasQueryItem("vendor")) {
-=======
-  if (url.hasQueryItem("vendor")) {
->>>>>>> 6c159481
     LIBMTP_raw_device_t* raw_device =
         (LIBMTP_raw_device_t*)malloc(sizeof(LIBMTP_raw_device_t));
     raw_device->device_entry.vendor =
