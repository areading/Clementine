<!DOCTYPE node PUBLIC "-//freedesktop//DTD D-BUS Object Introspection 1.0//EN"
"http://www.freedesktop.org/standards/dbus/1.0/introspect.dtd">

<node>
	<interface name='org.mpris.MediaPlayer2.Playlists'>
		<property name='PlaylistCount' type='u' access='read' />
		<property name='Orderings' type='as' access='read' />
		<property name='ActivePlaylist' type='(b(oss))' access='read'>
<<<<<<< HEAD
			<annotation name="org.qtproject.QtDBus.QtTypeName" value="MaybePlaylist"/>
=======
                        <annotation name="org.qtproject.QtDBus.QtTypeName" value="MaybePlaylist"/>
>>>>>>> 30c75f80
		</property>
		<method name='ActivatePlaylist'>
			<arg direction='in' name='PlaylistId' type='o' />
		</method>
		<method name='GetPlaylists'>
			<arg direction='in' name='Index' type='u' />
			<arg direction='in' name='MaxCount' type='u' />
			<arg direction='in' name='Order' type='s' />
			<arg direction='in' name='ReverseOrder' type='b' />
			<arg direction='out' name='Playlists' type='a(oss)' />
<<<<<<< HEAD
			<annotation name="org.qtproject.QtDBus.QtTypeName.Out0" value="MprisPlaylistList"/>
		</method>
		<signal name='PlaylistChanged'>
			<arg name='Playlist' type='(oss)' />
			<annotation name="org.qtproject.QtDBus.QtTypeName.In0" value="MprisPlaylist" />
		</signal>
		<annotation name="org.qtproject.QtDBus.QtTypeName" value="MaybePlaylist" />
=======
                        <annotation name="org.qtproject.QtDBus.QtTypeName.Out0" value="MprisPlaylistList"/>
		</method>
		<signal name='PlaylistChanged'>
			<arg name='Playlist' type='(oss)' />
                        <annotation name="org.qtproject.QtDBus.QtTypeName.In0" value="MprisPlaylist" />
		</signal>
                <annotation name="org.qtproject.QtDBus.QtTypeName" value="MaybePlaylist" />
>>>>>>> 30c75f80
	</interface>
</node><|MERGE_RESOLUTION|>--- conflicted
+++ resolved
@@ -6,11 +6,7 @@
 		<property name='PlaylistCount' type='u' access='read' />
 		<property name='Orderings' type='as' access='read' />
 		<property name='ActivePlaylist' type='(b(oss))' access='read'>
-<<<<<<< HEAD
-			<annotation name="org.qtproject.QtDBus.QtTypeName" value="MaybePlaylist"/>
-=======
                         <annotation name="org.qtproject.QtDBus.QtTypeName" value="MaybePlaylist"/>
->>>>>>> 30c75f80
 		</property>
 		<method name='ActivatePlaylist'>
 			<arg direction='in' name='PlaylistId' type='o' />
@@ -21,15 +17,6 @@
 			<arg direction='in' name='Order' type='s' />
 			<arg direction='in' name='ReverseOrder' type='b' />
 			<arg direction='out' name='Playlists' type='a(oss)' />
-<<<<<<< HEAD
-			<annotation name="org.qtproject.QtDBus.QtTypeName.Out0" value="MprisPlaylistList"/>
-		</method>
-		<signal name='PlaylistChanged'>
-			<arg name='Playlist' type='(oss)' />
-			<annotation name="org.qtproject.QtDBus.QtTypeName.In0" value="MprisPlaylist" />
-		</signal>
-		<annotation name="org.qtproject.QtDBus.QtTypeName" value="MaybePlaylist" />
-=======
                         <annotation name="org.qtproject.QtDBus.QtTypeName.Out0" value="MprisPlaylistList"/>
 		</method>
 		<signal name='PlaylistChanged'>
@@ -37,6 +24,5 @@
                         <annotation name="org.qtproject.QtDBus.QtTypeName.In0" value="MprisPlaylist" />
 		</signal>
                 <annotation name="org.qtproject.QtDBus.QtTypeName" value="MaybePlaylist" />
->>>>>>> 30c75f80
 	</interface>
 </node>