
set(CMAKE_C_FLAGS "${CMAKE_C_FLAGS} -Wall")
set(CMAKE_CXX_FLAGS "${CMAKE_CXX_FLAGS} -Woverloaded-virtual -Wall -Wno-sign-compare -Wno-deprecated-declarations -Wno-unused-local-typedefs -Wno-unused-private-field -Wno-unknown-warning-option --std=c++0x -U__STRICT_ANSI__")

option(BUILD_WERROR "Build with -Werror" ON)

if(BUILD_WERROR)
  if (LINUX)
    set(CMAKE_CXX_FLAGS "${CMAKE_CXX_FLAGS} -Werror")
  endif (LINUX)
endif(BUILD_WERROR)

include_directories(${CMAKE_SOURCE_DIR} ${CMAKE_CURRENT_BINARY_DIR} ${CMAKE_CURRENT_SOURCE_DIR})
include_directories(../3rdparty/gmock/gtest/include)
if(WIN32)
  include_directories(../3rdparty/qtwin)
endif(WIN32)

# Activate fast QString concatenation
add_definitions(-DQT_USE_QSTRINGBUILDER)
add_definitions(-DQT_NO_URL_CAST_FROM_STRING)
add_definitions(-DBOOST_BIND_NO_PLACEHOLDERS)

include_directories(${CMAKE_BINARY_DIR})
include_directories(${GLIB_INCLUDE_DIRS})
include_directories(${LIBXML_INCLUDE_DIRS})
include_directories(${GOBJECT_INCLUDE_DIRS})
include_directories(${LIBPROJECTM_INCLUDE_DIRS})
include_directories(${QTSINGLEAPPLICATION_INCLUDE_DIRS})
include_directories(${QTIOCOMPRESSOR_INCLUDE_DIRS})
include_directories(${QXT_INCLUDE_DIRS})
include_directories(${ECHONEST5_INCLUDE_DIRS})
include_directories(${SHA2_INCLUDE_DIRS})
include_directories(${CHROMAPRINT_INCLUDE_DIRS})
include_directories(${MYGPOQT5_INCLUDE_DIRS})

find_package(OpenGL)
include_directories(${OPENGL_INCLUDE_DIR})

if(HAVE_LIBLASTFM)
  include_directories(${LASTFM5_INCLUDE_DIRS})
endif(HAVE_LIBLASTFM)

if(HAVE_BREAKPAD)
  include_directories(../3rdparty/google-breakpad)
endif(HAVE_BREAKPAD)

include_directories(${CMAKE_SOURCE_DIR}/ext/libclementine-common)
include_directories(${CMAKE_SOURCE_DIR}/ext/libclementine-tagreader)
include_directories(${CMAKE_BINARY_DIR}/ext/libclementine-tagreader)
include_directories(${CMAKE_SOURCE_DIR}/ext/libclementine-remote)
include_directories(${CMAKE_BINARY_DIR}/ext/libclementine-remote)
include_directories(${CMAKE_SOURCE_DIR}/ext/libclementine-spotifyblob)
include_directories(${CMAKE_BINARY_DIR}/ext/libclementine-spotifyblob)

cmake_policy(SET CMP0011 NEW)
include(../cmake/ParseArguments.cmake)
include(../cmake/Translations.cmake)

set(SOURCES
  analyzers/analyzerbase.cpp
  analyzers/analyzercontainer.cpp
  analyzers/baranalyzer.cpp
  analyzers/blockanalyzer.cpp
  analyzers/boomanalyzer.cpp
  analyzers/rainbowanalyzer.cpp
  analyzers/sonogram.cpp
  analyzers/turbine.cpp
  analyzers/fht.cpp

  core/appearance.cpp
  core/application.cpp
  core/backgroundstreams.cpp
  core/commandlineoptions.cpp
  core/crashreporting.cpp
  core/database.cpp
  core/deletefiles.cpp
  core/filesystemmusicstorage.cpp
  core/filesystemwatcherinterface.cpp
  core/globalshortcutbackend.cpp
  core/globalshortcuts.cpp
  core/gnomeglobalshortcutbackend.cpp
  core/mergedproxymodel.cpp
  core/metatypes.cpp
  core/multisortfilterproxy.cpp
  core/musicstorage.cpp
  core/network.cpp
  core/networkproxyfactory.cpp
  core/organise.cpp
  core/organiseformat.cpp
  core/player.cpp
  core/qtfslistener.cpp
  core/qxtglobalshortcutbackend.cpp
  core/scopedtransaction.cpp
  core/settingsprovider.cpp
  core/signalchecker.cpp
  core/song.cpp
  core/songloader.cpp
  core/stylesheetloader.cpp
  core/tagreaderclient.cpp
  core/taskmanager.cpp
  core/thread.cpp
  core/urlhandler.cpp
  core/utilities.cpp

  covers/albumcoverexporter.cpp
  covers/albumcoverfetcher.cpp
  covers/albumcoverfetchersearch.cpp
  covers/albumcoverloader.cpp
  covers/amazoncoverprovider.cpp
  covers/coverexportrunnable.cpp
  covers/coverprovider.cpp
  covers/coverproviders.cpp
  covers/coversearchstatistics.cpp
  covers/coversearchstatisticsdialog.cpp
  covers/currentartloader.cpp
  covers/kittenloader.cpp
  covers/musicbrainzcoverprovider.cpp

  devices/connecteddevice.cpp
  devices/devicedatabasebackend.cpp
  devices/devicelister.cpp
  devices/devicemanager.cpp
  devices/deviceproperties.cpp
  devices/devicestatefiltermodel.cpp
  devices/deviceview.cpp
  devices/deviceviewcontainer.cpp
  devices/filesystemdevice.cpp

  engines/devicefinder.cpp
  engines/enginebase.cpp
  engines/gstengine.cpp
  engines/gstenginepipeline.cpp
  engines/gstelementdeleter.cpp

  globalsearch/digitallyimportedsearchprovider.cpp
  globalsearch/globalsearch.cpp
  globalsearch/globalsearchitemdelegate.cpp
  globalsearch/globalsearchmodel.cpp
  globalsearch/globalsearchsettingspage.cpp
  globalsearch/globalsearchsortmodel.cpp
  globalsearch/globalsearchview.cpp
  globalsearch/icecastsearchprovider.cpp
  globalsearch/librarysearchprovider.cpp
  globalsearch/savedradiosearchprovider.cpp
  globalsearch/searchprovider.cpp
  globalsearch/searchproviderstatuswidget.cpp
  globalsearch/simplesearchprovider.cpp
  globalsearch/somafmsearchprovider.cpp
  globalsearch/intergalacticfmsearchprovider.cpp
  globalsearch/soundcloudsearchprovider.cpp
  globalsearch/spotifysearchprovider.cpp
  globalsearch/suggestionwidget.cpp
  globalsearch/urlsearchprovider.cpp

  internet/core/cloudfilesearchprovider.cpp
  internet/core/cloudfileservice.cpp
  internet/digitally/digitallyimportedclient.cpp
  internet/digitally/digitallyimportedservicebase.cpp
  internet/digitally/digitallyimportedsettingspage.cpp
  internet/digitally/digitallyimportedurlhandler.cpp
  internet/core/geolocator.cpp
  internet/icecast/icecastbackend.cpp
  internet/icecast/icecastfilterwidget.cpp
  internet/icecast/icecastmodel.cpp
  internet/icecast/icecastservice.cpp
  internet/core/internetmodel.cpp
  internet/core/internetplaylistitem.cpp
  internet/core/internetservice.cpp
  internet/core/internetshowsettingspage.cpp
  internet/core/internetview.cpp
  internet/core/internetviewcontainer.cpp
  internet/jamendo/jamendodynamicplaylist.cpp
  internet/jamendo/jamendoplaylistitem.cpp
  internet/jamendo/jamendoservice.cpp
  internet/core/localredirectserver.cpp
  internet/magnatune/magnatunedownloaddialog.cpp
  internet/magnatune/magnatuneplaylistitem.cpp
  internet/magnatune/magnatuneservice.cpp
  internet/magnatune/magnatunesettingspage.cpp
  internet/magnatune/magnatuneurlhandler.cpp
  internet/core/oauthenticator.cpp
  internet/internetradio/savedradio.cpp
  internet/core/searchboxwidget.cpp
  internet/somafm/somafmservice.cpp
  internet/somafm/somafmurlhandler.cpp
  internet/intergalacticfm/intergalacticfmservice.cpp
  internet/intergalacticfm/intergalacticfmurlhandler.cpp
  internet/soundcloud/soundcloudservice.cpp
  internet/soundcloud/soundcloudsettingspage.cpp
  internet/spotify/spotifyserver.cpp
  internet/spotify/spotifyservice.cpp
  internet/spotify/spotifysettingspage.cpp
  internet/subsonic/subsonicservice.cpp
  internet/subsonic/subsonicsettingspage.cpp
  internet/subsonic/subsonicurlhandler.cpp
  internet/subsonic/subsonicdynamicplaylist.cpp

  library/groupbydialog.cpp
  library/library.cpp
  library/librarybackend.cpp
  library/librarydirectorymodel.cpp
  library/libraryfilterwidget.cpp
  library/librarymodel.cpp
  library/libraryplaylistitem.cpp
  library/libraryquery.cpp
  library/librarysettingspage.cpp
  library/libraryview.cpp
  library/libraryviewcontainer.cpp
  library/librarywatcher.cpp
  library/savedgroupingmanager.cpp
  library/sqlrow.cpp

  musicbrainz/acoustidclient.cpp
  musicbrainz/chromaprinter.cpp
  musicbrainz/musicbrainzclient.cpp
  musicbrainz/tagfetcher.cpp

  networkremote/incomingdataparser.cpp
  networkremote/networkremote.cpp
  networkremote/networkremotehelper.cpp
  networkremote/outgoingdatacreator.cpp
  networkremote/remoteclient.cpp
  networkremote/songsender.cpp
  networkremote/zeroconf.cpp

  playlist/dynamicplaylistcontrols.cpp
  playlist/playlist.cpp
  playlist/playlistbackend.cpp
  playlist/playlistcontainer.cpp
  playlist/playlistdelegates.cpp
  playlist/playlistfilterparser.cpp
  playlist/playlistfilter.cpp
  playlist/playlistheader.cpp
  playlist/playlistitem.cpp
  playlist/playlistlistcontainer.cpp
  playlist/playlistlistmodel.cpp
  playlist/playlistlistview.cpp
  playlist/playlistmanager.cpp
  playlist/playlistsaveoptionsdialog.cpp
  playlist/playlistsequence.cpp
  playlist/playlisttabbar.cpp
  playlist/playlistundocommands.cpp
  playlist/playlistview.cpp
  playlist/queue.cpp
  playlist/queuemanager.cpp
  playlist/songloaderinserter.cpp
  playlist/songplaylistitem.cpp

  playlistparsers/asxparser.cpp
  playlistparsers/asxiniparser.cpp
  playlistparsers/cueparser.cpp
  playlistparsers/m3uparser.cpp
  playlistparsers/parserbase.cpp
  playlistparsers/playlistparser.cpp
  playlistparsers/plsparser.cpp
  playlistparsers/wplparser.cpp
  playlistparsers/xmlparser.cpp
  playlistparsers/xspfparser.cpp

  internet/podcasts/addpodcastbyurl.cpp
  internet/podcasts/addpodcastdialog.cpp
  internet/podcasts/addpodcastpage.cpp
  internet/podcasts/fixedopmlpage.cpp
  internet/podcasts/gpoddersearchpage.cpp
  internet/podcasts/gpoddersync.cpp
  internet/podcasts/gpoddertoptagsmodel.cpp
  internet/podcasts/gpoddertoptagspage.cpp
  internet/podcasts/itunessearchpage.cpp
  internet/podcasts/podcast.cpp
  internet/podcasts/podcastbackend.cpp
  internet/podcasts/podcastdiscoverymodel.cpp
  internet/podcasts/podcastdeleter.cpp
  internet/podcasts/podcastdownloader.cpp
  internet/podcasts/podcastepisode.cpp
  internet/podcasts/podcastinfowidget.cpp
  internet/podcasts/podcastservice.cpp
  internet/podcasts/podcastservicemodel.cpp
  internet/podcasts/podcastsettingspage.cpp
  internet/podcasts/podcastparser.cpp
  internet/podcasts/podcastupdater.cpp
  internet/podcasts/podcasturlloader.cpp

  smartplaylists/generator.cpp
  smartplaylists/generatorinserter.cpp
  smartplaylists/querygenerator.cpp
  smartplaylists/querywizardplugin.cpp
  smartplaylists/search.cpp
  smartplaylists/searchpreview.cpp
  smartplaylists/searchterm.cpp
  smartplaylists/searchtermwidget.cpp
  smartplaylists/wizard.cpp
  smartplaylists/wizardplugin.cpp

  songinfo/artistinfoview.cpp
  songinfo/collapsibleinfoheader.cpp
  songinfo/collapsibleinfopane.cpp
  songinfo/echonestbiographies.cpp
  songinfo/echonestimages.cpp
  songinfo/songinfobase.cpp
  songinfo/songinfofetcher.cpp
  songinfo/songinfoprovider.cpp
  songinfo/songinfosettingspage.cpp
  songinfo/songinfotextview.cpp
  songinfo/songinfoview.cpp
  songinfo/songkickconcerts.cpp
  songinfo/songkickconcertwidget.cpp
  songinfo/songplaystats.cpp
  songinfo/taglyricsinfoprovider.cpp
  songinfo/ultimatelyricslyric.cpp
  songinfo/ultimatelyricsprovider.cpp
  songinfo/ultimatelyricsreader.cpp

  transcoder/transcodedialog.cpp
  transcoder/transcoder.cpp
  transcoder/transcoderoptionsaac.cpp
  transcoder/transcoderoptionsdialog.cpp
  transcoder/transcoderoptionsflac.cpp
  transcoder/transcoderoptionsmp3.cpp
  transcoder/transcoderoptionsopus.cpp
  transcoder/transcoderoptionsspeex.cpp
  transcoder/transcoderoptionsvorbis.cpp
  transcoder/transcoderoptionswma.cpp
  transcoder/transcodersettingspage.cpp

  ui/about.cpp
  ui/addstreamdialog.cpp
  ui/albumcoverchoicecontroller.cpp
  ui/albumcoverexport.cpp
  ui/albumcovermanager.cpp
  ui/albumcovermanagerlist.cpp
  ui/albumcoversearcher.cpp
  ui/appearancesettingspage.cpp
  ui/backgroundstreamssettingspage.cpp
  ui/behavioursettingspage.cpp
  ui/console.cpp
  ui/coverfromurldialog.cpp
  ui/edittagdialog.cpp
  ui/equalizer.cpp
  ui/flowlayout.cpp
  ui/globalshortcutgrabber.cpp
  ui/globalshortcutssettingspage.cpp
  ui/iconloader.cpp
  ui/mainwindow.cpp
  ui/networkproxysettingspage.cpp
  ui/networkremotesettingspage.cpp
  ui/notificationssettingspage.cpp
  ui/organisedialog.cpp
  ui/organiseerrordialog.cpp
  ui/playbacksettingspage.cpp
  ui/qtsystemtrayicon.cpp
  ui/screensaver.cpp
  ui/settingsdialog.cpp
  ui/settingspage.cpp
  ui/standarditemiconloader.cpp
  ui/systemtrayicon.cpp
  ui/trackselectiondialog.cpp
  ui/windows7thumbbar.cpp

  widgets/autoexpandingtreeview.cpp
  widgets/busyindicator.cpp
  widgets/clickablelabel.cpp
  widgets/didyoumean.cpp
  widgets/elidedlabel.cpp
  widgets/equalizerslider.cpp
  widgets/errordialog.cpp
  widgets/fancytabwidget.cpp
  widgets/favoritewidget.cpp
  widgets/fileview.cpp
  widgets/fileviewlist.cpp
  widgets/forcescrollperpixel.cpp
  widgets/freespacebar.cpp
  widgets/fullscreenhypnotoad.cpp
  widgets/groupediconview.cpp
  widgets/lineedit.cpp
  widgets/linetextedit.cpp
  widgets/loginstatewidget.cpp
  widgets/multiloadingindicator.cpp
  widgets/nowplayingwidget.cpp
  widgets/osd.cpp
  widgets/osdpretty.cpp
  widgets/prettyimage.cpp
  widgets/prettyimageview.cpp
  widgets/progressitemdelegate.cpp
  widgets/ratingwidget.cpp
  widgets/renametablineedit.cpp
  widgets/sliderwidget.cpp
  widgets/stickyslider.cpp
  widgets/stretchheaderview.cpp
  widgets/stylehelper.cpp
  widgets/trackslider.cpp
  widgets/tracksliderpopup.cpp
  widgets/tracksliderslider.cpp
  widgets/widgetfadehelper.cpp
)

set(HEADERS
  analyzers/analyzerbase.h
  analyzers/analyzercontainer.h
  analyzers/baranalyzer.h
  analyzers/blockanalyzer.h
  analyzers/boomanalyzer.h
  analyzers/rainbowanalyzer.h
  analyzers/sonogram.h
  analyzers/turbine.h

  core/application.h
  core/backgroundstreams.h
  core/crashreporting.h
  core/database.h
  core/deletefiles.h
  core/filesystemwatcherinterface.h
  core/globalshortcuts.h
  core/globalshortcutbackend.h
  core/gnomeglobalshortcutbackend.h
  core/mergedproxymodel.h
  core/mimedata.h
  core/network.h
  core/organise.h
  core/player.h
  core/qtfslistener.h
  core/songloader.h
  core/tagreaderclient.h
  core/taskmanager.h
  core/urlhandler.h

  covers/albumcoverexporter.h
  covers/albumcoverfetcher.h
  covers/albumcoverfetchersearch.h
  covers/albumcoverloader.h
  covers/amazoncoverprovider.h
  covers/coverexportrunnable.h
  covers/coverprovider.h
  covers/coverproviders.h
  covers/coversearchstatisticsdialog.h
  covers/currentartloader.h
  covers/kittenloader.h
  covers/musicbrainzcoverprovider.h

  devices/connecteddevice.h
  devices/devicedatabasebackend.h
  devices/devicelister.h
  devices/devicemanager.h
  devices/deviceproperties.h
  devices/devicestatefiltermodel.h
  devices/deviceview.h
  devices/deviceviewcontainer.h
  devices/filesystemdevice.h

  engines/enginebase.h
  engines/gstengine.h
  engines/gstenginepipeline.h
  engines/gstelementdeleter.h

  globalsearch/globalsearch.h
  globalsearch/globalsearchmodel.h
  globalsearch/globalsearchsettingspage.h
  globalsearch/globalsearchview.h
  globalsearch/searchprovider.h
  globalsearch/simplesearchprovider.h
  globalsearch/soundcloudsearchprovider.h
  globalsearch/spotifysearchprovider.h
  globalsearch/suggestionwidget.h

  internet/core/cloudfileservice.h
  internet/digitally/digitallyimportedclient.h
  internet/digitally/digitallyimportedservicebase.h
  internet/digitally/digitallyimportedsettingspage.h
  internet/core/geolocator.h
  internet/icecast/icecastbackend.h
  internet/icecast/icecastfilterwidget.h
  internet/icecast/icecastmodel.h
  internet/icecast/icecastservice.h
  internet/core/internetmimedata.h
  internet/core/internetmodel.h
  internet/core/internetservice.h
  internet/core/internetshowsettingspage.h
  internet/core/internetsongmimedata.h
  internet/core/internetview.h
  internet/core/internetviewcontainer.h
  internet/jamendo/jamendodynamicplaylist.h
  internet/jamendo/jamendoservice.h
  internet/core/localredirectserver.h
  internet/magnatune/magnatunedownloaddialog.h
  internet/magnatune/magnatuneservice.h
  internet/magnatune/magnatunesettingspage.h
  internet/core/oauthenticator.h
  internet/internetradio/savedradio.h
  internet/core/scrobbler.h
  internet/core/searchboxwidget.h
  internet/somafm/somafmservice.h
  internet/somafm/somafmurlhandler.h
  internet/intergalacticfm/intergalacticfmservice.h
  internet/intergalacticfm/intergalacticfmurlhandler.h
  internet/soundcloud/soundcloudservice.h
  internet/soundcloud/soundcloudsettingspage.h
  internet/spotify/spotifyserver.h
  internet/spotify/spotifyservice.h
  internet/spotify/spotifysettingspage.h
  internet/subsonic/subsonicservice.h
  internet/subsonic/subsonicsettingspage.h
  internet/subsonic/subsonicurlhandler.h
  internet/subsonic/subsonicdynamicplaylist.h

  library/groupbydialog.h
  library/library.h
  library/librarybackend.h
  library/librarydirectorymodel.h
  library/libraryfilterwidget.h
  library/librarymodel.h
  library/librarysettingspage.h
  library/libraryview.h
  library/libraryviewcontainer.h
  library/librarywatcher.h
  library/savedgroupingmanager.h
  
  musicbrainz/acoustidclient.h
  musicbrainz/musicbrainzclient.h
  musicbrainz/tagfetcher.h
  
  networkremote/networkremotehelper.h
  networkremote/networkremote.h
  networkremote/incomingdataparser.h
  networkremote/outgoingdatacreator.h
  networkremote/remoteclient.h
  networkremote/songsender.h

  playlist/dynamicplaylistcontrols.h
  playlist/playlist.h
  playlist/playlistbackend.h
  playlist/playlistcontainer.h
  playlist/playlistdelegates.h
  playlist/playlistfilter.h
  playlist/playlistheader.h
  playlist/playlistitemmimedata.h
  playlist/playlistlistcontainer.h
  playlist/playlistlistmodel.h
  playlist/playlistlistview.h
  playlist/playlistmanager.h
  playlist/playlistsaveoptionsdialog.h
  playlist/playlistsequence.h
  playlist/playlisttabbar.h
  playlist/playlistview.h
  playlist/queue.h
  playlist/queuemanager.h
  playlist/songloaderinserter.h
  playlist/songmimedata.h

  playlistparsers/asxparser.h
  playlistparsers/asxiniparser.h
  playlistparsers/cueparser.h
  playlistparsers/m3uparser.h
  playlistparsers/parserbase.h
  playlistparsers/playlistparser.h
  playlistparsers/plsparser.h
  playlistparsers/xspfparser.h

  internet/podcasts/addpodcastbyurl.h
  internet/podcasts/addpodcastdialog.h
  internet/podcasts/addpodcastpage.h
  internet/podcasts/fixedopmlpage.h
  internet/podcasts/gpoddersearchpage.h
  internet/podcasts/gpoddersync.h
  internet/podcasts/gpoddertoptagsmodel.h
  internet/podcasts/gpoddertoptagspage.h
  internet/podcasts/itunessearchpage.h
  internet/podcasts/podcastbackend.h
  internet/podcasts/podcastdiscoverymodel.h
  internet/podcasts/podcastdeleter.h
  internet/podcasts/podcastdownloader.h
  internet/podcasts/podcastinfowidget.h
  internet/podcasts/podcastservice.h
  internet/podcasts/podcastservicemodel.h
  internet/podcasts/podcastsettingspage.h
  internet/podcasts/podcastupdater.h
  internet/podcasts/podcasturlloader.h

  smartplaylists/generator.h
  smartplaylists/generatorinserter.h
  smartplaylists/generatormimedata.h
  smartplaylists/querywizardplugin.h
  smartplaylists/searchpreview.h
  smartplaylists/searchtermwidget.h
  smartplaylists/wizard.h
  smartplaylists/wizardplugin.h

  songinfo/artistinfoview.h
  songinfo/collapsibleinfoheader.h
  songinfo/collapsibleinfopane.h
  songinfo/echonestbiographies.h
  songinfo/echonestimages.h
  songinfo/songinfobase.h
  songinfo/songinfofetcher.h
  songinfo/songinfoprovider.h
  songinfo/songinfosettingspage.h
  songinfo/songinfotextview.h
  songinfo/songinfoview.h
  songinfo/songkickconcerts.h
  songinfo/songkickconcertwidget.h
  songinfo/songplaystats.h
  songinfo/taglyricsinfoprovider.h
  songinfo/ultimatelyricslyric.h
  songinfo/ultimatelyricsprovider.h
  songinfo/ultimatelyricsreader.h

  transcoder/transcodedialog.h
  transcoder/transcoder.h
  transcoder/transcoderoptionsdialog.h
  transcoder/transcoderoptionsmp3.h
  transcoder/transcodersettingspage.h

  ui/about.h
  ui/addstreamdialog.h
  ui/albumcoverchoicecontroller.h
  ui/albumcoverexport.h
  ui/albumcovermanager.h
  ui/albumcovermanagerlist.h
  ui/albumcoversearcher.h
  ui/appearancesettingspage.h
  ui/backgroundstreamssettingspage.h
  ui/behavioursettingspage.h
  ui/console.h
  ui/coverfromurldialog.h
  ui/edittagdialog.h
  ui/equalizer.h
  ui/globalshortcutgrabber.h
  ui/globalshortcutssettingspage.h
  ui/mainwindow.h
  ui/networkproxysettingspage.h
  ui/networkremotesettingspage.h
  ui/notificationssettingspage.h
  ui/organisedialog.h
  ui/organiseerrordialog.h
  ui/playbacksettingspage.h
  ui/qtsystemtrayicon.h
  ui/settingsdialog.h
  ui/settingspage.h
  ui/standarditemiconloader.h
  ui/systemtrayicon.h
  ui/trackselectiondialog.h
  ui/windows7thumbbar.h

  widgets/autoexpandingtreeview.h
  widgets/busyindicator.h
  widgets/clickablelabel.h
  widgets/didyoumean.h
  widgets/elidedlabel.h
  widgets/equalizerslider.h
  widgets/errordialog.h
  widgets/fancytabwidget.h
  widgets/favoritewidget.h
  widgets/fileview.h
  widgets/fileviewlist.h
  widgets/freespacebar.h
  widgets/groupediconview.h
  widgets/lineedit.h
  widgets/linetextedit.h
  widgets/loginstatewidget.h
  widgets/multiloadingindicator.h
  widgets/nowplayingwidget.h
  widgets/osd.h
  widgets/osdpretty.h
  widgets/prettyimage.h
  widgets/prettyimageview.h
  widgets/progressitemdelegate.h
  widgets/ratingwidget.h
  widgets/renametablineedit.h
  widgets/sliderwidget.h
  widgets/stickyslider.h
  widgets/stretchheaderview.h
  widgets/trackslider.h
  widgets/tracksliderpopup.h
  widgets/tracksliderslider.h
  widgets/widgetfadehelper.h
)

set(UI
  covers/coversearchstatisticsdialog.ui

  devices/deviceproperties.ui
  devices/deviceviewcontainer.ui

  globalsearch/globalsearchsettingspage.ui
  globalsearch/globalsearchview.ui
  globalsearch/searchproviderstatuswidget.ui
  globalsearch/suggestionwidget.ui

  internet/digitally/digitallyimportedsettingspage.ui
  internet/icecast/icecastfilterwidget.ui
  internet/core/internetshowsettingspage.ui
  internet/core/internetviewcontainer.ui
  internet/magnatune/magnatunedownloaddialog.ui
  internet/magnatune/magnatunesettingspage.ui
  internet/core/searchboxwidget.ui
  internet/soundcloud/soundcloudsettingspage.ui
  internet/spotify/spotifysettingspage.ui
  internet/subsonic/subsonicsettingspage.ui

  library/groupbydialog.ui
  library/libraryfilterwidget.ui
  library/librarysettingspage.ui
  library/libraryviewcontainer.ui
  library/savedgroupingmanager.ui

  playlist/dynamicplaylistcontrols.ui
  playlist/playlistcontainer.ui
  playlist/playlistsaveoptionsdialog.ui
  playlist/playlistlistcontainer.ui
  playlist/playlistsequence.ui
  playlist/queuemanager.ui

  internet/podcasts/addpodcastbyurl.ui
  internet/podcasts/addpodcastdialog.ui
  internet/podcasts/gpoddersearchpage.ui
  internet/podcasts/itunessearchpage.ui
  internet/podcasts/podcastinfowidget.ui
  internet/podcasts/podcastsettingspage.ui

  smartplaylists/querysearchpage.ui
  smartplaylists/querysortpage.ui
  smartplaylists/searchpreview.ui
  smartplaylists/searchtermwidget.ui
  smartplaylists/wizardfinishpage.ui

  songinfo/songkickconcertwidget.ui
  songinfo/songinfosettingspage.ui

  transcoder/transcodedialog.ui
  transcoder/transcodelogdialog.ui
  transcoder/transcoderoptionsaac.ui
  transcoder/transcoderoptionsdialog.ui
  transcoder/transcoderoptionsflac.ui
  transcoder/transcoderoptionsmp3.ui
  transcoder/transcoderoptionsopus.ui
  transcoder/transcoderoptionsspeex.ui
  transcoder/transcoderoptionsvorbis.ui
  transcoder/transcoderoptionswma.ui
  transcoder/transcodersettingspage.ui

  ui/about.ui
  ui/addstreamdialog.ui
  ui/albumcoverexport.ui
  ui/albumcovermanager.ui
  ui/albumcoversearcher.ui
  ui/appearancesettingspage.ui
  ui/backgroundstreamssettingspage.ui
  ui/behavioursettingspage.ui
  ui/console.ui
  ui/coverfromurldialog.ui
  ui/edittagdialog.ui
  ui/equalizer.ui
  ui/globalshortcutgrabber.ui
  ui/globalshortcutssettingspage.ui
  ui/mainwindow.ui
  ui/networkproxysettingspage.ui
  ui/networkremotesettingspage.ui
  ui/notificationssettingspage.ui
  ui/organisedialog.ui
  ui/organiseerrordialog.ui
  ui/playbacksettingspage.ui
  ui/settingsdialog.ui
  ui/trackselectiondialog.ui

  widgets/equalizerslider.ui
  widgets/errordialog.ui
  widgets/fileview.ui
  widgets/loginstatewidget.ui
  widgets/osdpretty.ui
  widgets/trackslider.ui

  wiimotedev/wiimotesettingspage.ui
  wiimotedev/wiimoteshortcutgrabber.ui
)

set(RESOURCES
  ../data/data.qrc
)

set(OTHER_SOURCES)

set(LINGUAS "All" CACHE STRING "A space-seperated list of translations to compile in to Clementine, or \"None\".")
if (LINGUAS STREQUAL "All")
  # build LANGUAGES from all existing .po files
  file(GLOB pofiles translations/*.po)
  foreach(pofile ${pofiles})
    get_filename_component(lang ${pofile} NAME_WE)
    list(APPEND LANGUAGES ${lang})
  endforeach(pofile)
else (LINGUAS STREQUAL "All")
  if (NOT LINGUAS OR LINGUAS STREQUAL "None")
    set (LANGUAGES "")
  else (NOT LINGUAS OR LINGUAS STREQUAL "None")
    string(REGEX MATCHALL [a-zA-Z_@]+
           LANGUAGES ${LINGUAS})
  endif (NOT LINGUAS OR LINGUAS STREQUAL "None")
endif (LINGUAS STREQUAL "All")

option(USE_INSTALL_PREFIX "Look for data in CMAKE_INSTALL_PREFIX" ON)

# Visualisations
optional_source(ENABLE_VISUALISATIONS
  SOURCES
    visualisations/projectmpresetmodel.cpp
    visualisations/projectmvisualisation.cpp
    visualisations/visualisationcontainer.cpp
    visualisations/visualisationoverlay.cpp
    visualisations/visualisationselector.cpp
  HEADERS
    visualisations/projectmpresetmodel.h
    visualisations/projectmvisualisation.h
    visualisations/visualisationcontainer.h
    visualisations/visualisationoverlay.h
    visualisations/visualisationselector.h
  UI
    visualisations/visualisationoverlay.ui
    visualisations/visualisationselector.ui
)

# Lastfm
optional_source(HAVE_LIBLASTFM
  SOURCES
    covers/lastfmcoverprovider.cpp
    internet/lastfm/fixlastfm.cpp
    internet/lastfm/lastfmcompat.cpp
    internet/lastfm/lastfmservice.cpp
    internet/lastfm/lastfmsettingspage.cpp
    songinfo/echonestsimilarartists.cpp
    songinfo/echonesttags.cpp
    songinfo/lastfmtrackinfoprovider.cpp
    songinfo/tagwidget.cpp
  HEADERS
    covers/lastfmcoverprovider.h
    internet/lastfm/lastfmservice.h
    internet/lastfm/lastfmsettingspage.h
    songinfo/echonestsimilarartists.h
    songinfo/echonesttags.h
    songinfo/lastfmtrackinfoprovider.h
    songinfo/tagwidget.h
  UI
    internet/lastfm/lastfmsettingspage.ui
)


optional_source(HAVE_SPOTIFY_DOWNLOADER
  SOURCES
    internet/spotify/spotifyblobdownloader.cpp
  HEADERS
    internet/spotify/spotifyblobdownloader.h
  INCLUDE_DIRECTORIES
    ${CRYPTOPP_INCLUDE_DIRS}
)

# Platform specific - OS X
optional_source(APPLE
  INCLUDE_DIRECTORIES
    ${CMAKE_CURRENT_SOURCE_DIR}/../3rdparty/google-breakpad/client/mac/build/Release/Breakpad.framework
  SOURCES
    core/macfslistener.mm
    core/macglobalshortcutbackend.mm
    core/mac_startup.mm
    devices/macdevicelister.mm
    engines/osxdevicefinder.cpp
    networkremote/bonjour.mm
    ui/globalshortcutgrabber.mm
    ui/macscreensaver.cpp
    ui/macsystemtrayicon.mm
    widgets/osd_mac.mm
  HEADERS
    core/macfslistener.h
    core/macglobalshortcutbackend.h
    devices/macdevicelister.h
    ui/macsystemtrayicon.h
)

# Platform specific - Windows
optional_source(WIN32
  SOURCES
    engines/directsounddevicefinder.cpp
    networkremote/tinysvcmdns.cpp
    ui/windowsscreensaver.cpp
    widgets/osd_win.cpp
  INCLUDE_DIRECTORIES
    ${CMAKE_SOURCE_DIR}/3rdparty/tinysvcmdns
)

# Platform specific - X11
optional_source(LINUX SOURCES widgets/osd_x11.cpp)

# DBUS and MPRIS - Linux specific
if(HAVE_DBUS)
  file(MAKE_DIRECTORY ${CMAKE_CURRENT_BINARY_DIR}/dbus)

<<<<<<< HEAD
  # MPRIS DBUS interfaces
  qt5_add_dbus_adaptor(SOURCES
      dbus/org.freedesktop.MediaPlayer.player.xml
      core/mpris1.h mpris::Mpris1Player core/mpris_player MprisPlayer)
  qt5_add_dbus_adaptor(SOURCES
      dbus/org.freedesktop.MediaPlayer.root.xml
      core/mpris1.h mpris::Mpris1Root core/mpris_root MprisRoot)
  qt5_add_dbus_adaptor(SOURCES
      dbus/org.freedesktop.MediaPlayer.tracklist.xml
      core/mpris1.h mpris::Mpris1TrackList core/mpris_tracklist MprisTrackList)

=======
>>>>>>> e31278c0
  # MPRIS 2.0 DBUS interfaces
  qt5_add_dbus_adaptor(SOURCES
      dbus/org.mpris.MediaPlayer2.Player.xml
      core/mpris2.h mpris::Mpris2 core/mpris2_player Mpris2Player)
  qt5_add_dbus_adaptor(SOURCES
      dbus/org.mpris.MediaPlayer2.xml
      core/mpris2.h mpris::Mpris2 core/mpris2_root Mpris2Root)
  qt5_add_dbus_adaptor(SOURCES
      dbus/org.mpris.MediaPlayer2.TrackList.xml
      core/mpris2.h mpris::Mpris2 core/mpris2_tracklist Mpris2TrackList)

  # MPRIS 2.1 DBUS interfaces
  qt5_add_dbus_adaptor(SOURCES
      dbus/org.mpris.MediaPlayer2.Playlists.xml
      core/mpris2.h mpris::Mpris2 core/mpris2_playlists Mpris2Playlists)

  # org.freedesktop.Notifications DBUS interface
  qt5_add_dbus_interface(SOURCES
      dbus/org.freedesktop.Notifications.xml
      dbus/notification)

  # org.gnome.SettingsDaemon interface
  qt5_add_dbus_interface(SOURCES
      dbus/org.gnome.SettingsDaemon.MediaKeys.xml
      dbus/gnomesettingsdaemon)

  # org.freedesktop.Avahi.Server interface
  add_custom_command(
      OUTPUT
      ${CMAKE_CURRENT_BINARY_DIR}/dbus/avahiserver.cpp
      ${CMAKE_CURRENT_BINARY_DIR}/dbus/avahiserver.h
      COMMAND ${QT_DBUSXML2CPP_EXECUTABLE}
      dbus/org.freedesktop.Avahi.Server.xml
      -p ${CMAKE_CURRENT_BINARY_DIR}/dbus/avahiserver
      -i dbus/metatypes.h
      DEPENDS dbus/org.freedesktop.Avahi.Server.xml
      WORKING_DIRECTORY ${CMAKE_CURRENT_SOURCE_DIR})
  list(APPEND HEADERS ${CMAKE_CURRENT_BINARY_DIR}/dbus/avahiserver.h)
  list(APPEND SOURCES ${CMAKE_CURRENT_BINARY_DIR}/dbus/avahiserver.cpp)

  # org.freedesktop.Avahi.EntryGroup interface
  add_custom_command(
      OUTPUT
      ${CMAKE_CURRENT_BINARY_DIR}/dbus/avahientrygroup.cpp
      ${CMAKE_CURRENT_BINARY_DIR}/dbus/avahientrygroup.h
      COMMAND ${QT_DBUSXML2CPP_EXECUTABLE}
      dbus/org.freedesktop.Avahi.EntryGroup.xml
      -p ${CMAKE_CURRENT_BINARY_DIR}/dbus/avahientrygroup
      -i dbus/metatypes.h
      DEPENDS dbus/org.freedesktop.Avahi.EntryGroup.xml
      WORKING_DIRECTORY ${CMAKE_CURRENT_SOURCE_DIR})
  list(APPEND HEADERS ${CMAKE_CURRENT_BINARY_DIR}/dbus/avahientrygroup.h)
  list(APPEND SOURCES ${CMAKE_CURRENT_BINARY_DIR}/dbus/avahientrygroup.cpp)

  # DeviceKit DBUS interfaces
  if(HAVE_DEVICEKIT)
    set_source_files_properties(dbus/org.freedesktop.UDisks.xml
        PROPERTIES NO_NAMESPACE dbus/udisks)
    set_source_files_properties(dbus/org.freedesktop.UDisks.Device.xml
        PROPERTIES NO_NAMESPACE dbus/udisksdevice)
    qt5_add_dbus_interface(SOURCES
        dbus/org.freedesktop.UDisks.xml
        dbus/udisks)
    qt5_add_dbus_interface(SOURCES
        dbus/org.freedesktop.UDisks.Device.xml
        dbus/udisksdevice)
  endif(HAVE_DEVICEKIT)

  # Wiimotedev interface classes
  if(ENABLE_WIIMOTEDEV)
    qt5_add_dbus_interface(SOURCES
        dbus/org.wiimotedev.deviceEvents.xml
        dbus/wiimotedev)
  endif(ENABLE_WIIMOTEDEV)
endif(HAVE_DBUS)

optional_source(HAVE_DBUS
  SOURCES
    core/mpris.cpp
    core/mpris2.cpp
    networkremote/avahi.cpp
    ui/dbusscreensaver.cpp
  HEADERS
    core/mpris.h
    core/mpris2.h
)

optional_source(HAVE_WIIMOTEDEV
  SOURCES
    wiimotedev/shortcuts.cpp
    wiimotedev/wiimotesettingspage.cpp
    wiimotedev/wiimoteshortcutgrabber.cpp
  HEADERS
    wiimotedev/shortcuts.h
    wiimotedev/wiimotesettingspage.h
    wiimotedev/wiimoteshortcutgrabber.h
)

optional_source(HAVE_DEVICEKIT
  SOURCES devices/devicekitlister.cpp
  HEADERS devices/devicekitlister.h
)

# Libgpod device backend
optional_source(HAVE_LIBGPOD
  INCLUDE_DIRECTORIES ${LIBGPOD_INCLUDE_DIRS}
  SOURCES
    devices/gpoddevice.cpp
    devices/gpodloader.cpp
  HEADERS
    devices/gpoddevice.h
    devices/gpodloader.h
)

# GIO device backend
optional_source(HAVE_GIO
  INCLUDE_DIRECTORIES ${GIO_INCLUDE_DIRS}
  SOURCES devices/giolister.cpp
  HEADERS devices/giolister.h
)

# CDIO backend and device
optional_source(HAVE_AUDIOCD
  SOURCES
    devices/cddadevice.cpp
    devices/cddalister.cpp
    devices/cddasongloader.cpp
    ripper/ripcddialog.cpp
    ripper/ripper.cpp
  HEADERS
    devices/cddadevice.h
    devices/cddalister.h
    devices/cddasongloader.h
    ripper/ripcddialog.h
    ripper/ripper.h
  UI
    ripper/ripcddialog.ui
)

# mtp device
optional_source(HAVE_LIBMTP
  INCLUDE_DIRECTORIES ${LIBMTP_INCLUDE_DIRS}
  SOURCES
    devices/mtpconnection.cpp
    devices/mtpdevice.cpp
    devices/mtploader.cpp
  HEADERS
    devices/mtpdevice.h
    devices/mtploader.h
)

# Moodbar support
optional_source(HAVE_MOODBAR
  SOURCES
    moodbar/moodbarbuilder.cpp
    moodbar/moodbarcontroller.cpp
    moodbar/moodbaritemdelegate.cpp
    moodbar/moodbarloader.cpp
    moodbar/moodbarpipeline.cpp
    moodbar/moodbarproxystyle.cpp
    moodbar/moodbarrenderer.cpp
  HEADERS
    moodbar/moodbarcontroller.h
    moodbar/moodbaritemdelegate.h
    moodbar/moodbarloader.h
    moodbar/moodbarpipeline.h
    moodbar/moodbarproxystyle.h
)

# Google Drive support
optional_source(HAVE_GOOGLE_DRIVE
  SOURCES
    internet/googledrive/googledriveclient.cpp
    internet/googledrive/googledriveservice.cpp
    internet/googledrive/googledrivesettingspage.cpp
    internet/googledrive/googledriveurlhandler.cpp
  HEADERS
    internet/googledrive/googledriveclient.h
    internet/googledrive/googledriveservice.h
    internet/googledrive/googledrivesettingspage.h
    internet/googledrive/googledriveurlhandler.h
  UI
    internet/googledrive/googledrivesettingspage.ui
)

# Dropbox support
optional_source(HAVE_DROPBOX
  SOURCES
    internet/dropbox/dropboxservice.cpp
    internet/dropbox/dropboxsettingspage.cpp
    internet/dropbox/dropboxurlhandler.cpp
  HEADERS
    internet/dropbox/dropboxservice.h
    internet/dropbox/dropboxsettingspage.h
    internet/dropbox/dropboxurlhandler.h
  UI
    internet/dropbox/dropboxsettingspage.ui
)

# Skydrive support
optional_source(HAVE_SKYDRIVE
  SOURCES
    internet/skydrive/skydriveservice.cpp
    internet/skydrive/skydrivesettingspage.cpp
    internet/skydrive/skydriveurlhandler.cpp
  HEADERS
    internet/skydrive/skydriveservice.h
    internet/skydrive/skydrivesettingspage.h
    internet/skydrive/skydriveurlhandler.h
  UI
    internet/skydrive/skydrivesettingspage.ui
)

# Box support
optional_source(HAVE_BOX
  SOURCES
    internet/box/boxservice.cpp
    internet/box/boxsettingspage.cpp
    internet/box/boxurlhandler.cpp
  HEADERS
    internet/box/boxservice.h
    internet/box/boxsettingspage.h
    internet/box/boxurlhandler.h
  UI
    internet/box/boxsettingspage.ui
)

# Vk.com support
optional_source(HAVE_VK
  INCLUDE_DIRECTORIES 
    ${VREEN_INCLUDE_DIRS}
  SOURCES
    globalsearch/vksearchprovider.cpp
    internet/vk/vkconnection.cpp
    internet/vk/vkmusiccache.cpp
    internet/vk/vksearchdialog.cpp
    internet/vk/vkservice.cpp
    internet/vk/vksettingspage.cpp
    internet/vk/vkurlhandler.cpp
  HEADERS
    globalsearch/vksearchprovider.h
    internet/vk/vkconnection.h
    internet/vk/vkmusiccache.h
    internet/vk/vksearchdialog.h
    internet/vk/vkservice.h
    internet/vk/vksettingspage.h
    internet/vk/vkurlhandler.h
  UI
    internet/vk/vksearchdialog.ui
    internet/vk/vksettingspage.ui
)

# Seafile support
optional_source(HAVE_SEAFILE
  SOURCES
    internet/seafile/seafileservice.cpp
    internet/seafile/seafilesettingspage.cpp
    internet/seafile/seafileurlhandler.cpp
    internet/seafile/seafiletree.cpp
  HEADERS
    internet/seafile/seafileservice.h
    internet/seafile/seafilesettingspage.h
    internet/seafile/seafileurlhandler.h
    internet/seafile/seafiletree.h
  UI
    internet/seafile/seafilesettingspage.ui
)

# Amazon Cloud Drive support
optional_source(HAVE_AMAZON_CLOUD_DRIVE
  SOURCES
    internet/amazon/amazonclouddrive.cpp
    internet/amazon/amazonsettingspage.cpp
    internet/amazon/amazonurlhandler.cpp
  HEADERS
    internet/amazon/amazonclouddrive.h
    internet/amazon/amazonsettingspage.h
    internet/amazon/amazonurlhandler.h
  UI
    internet/amazon/amazonsettingspage.ui
)


# Pulse audio integration
optional_source(HAVE_LIBPULSE
  INCLUDE_DIRECTORIES
    ${LIBPULSE_INCLUDE_DIRS}
  SOURCES
    engines/pulsedevicefinder.cpp
)

# Hack to add Clementine to the Unity system tray whitelist
optional_source(LINUX
  SOURCES core/ubuntuunityhack.cpp
  HEADERS core/ubuntuunityhack.h
)

configure_file(${CMAKE_CURRENT_SOURCE_DIR}/config.h.in
               ${CMAKE_CURRENT_BINARY_DIR}/config.h)

configure_file(${CMAKE_CURRENT_SOURCE_DIR}/version.h.in
               ${CMAKE_CURRENT_BINARY_DIR}/version.h)

qt5_wrap_cpp(MOC ${HEADERS})
qt5_wrap_ui(UIC ${UI})
qt5_add_resources(QRC ${RESOURCES})


add_pot(POT
  ${CMAKE_CURRENT_SOURCE_DIR}/translations/header
  ${CMAKE_CURRENT_SOURCE_DIR}/translations/translations.pot
  ${SOURCES} ${MOC} ${UIC} ${OTHER_SOURCES}
  ../data/oauthsuccess.html
)
add_po(PO clementine_
  LANGUAGES ${LANGUAGES}
  DIRECTORY translations
)

add_library(clementine_lib STATIC
  ${SOURCES}
  ${MOC}
  ${UIC}
  ${QRC}
  ${POT}
  ${PO}
  ${OTHER_UIC_SOURCES}
)

target_link_libraries(clementine_lib
  clementine-spotifyblob-messages
  libclementine-common
  libclementine-tagreader
  libclementine-remote
  ${SHA2_LIBRARIES}
  ${TAGLIB_LIBRARIES}
  ${MYGPOQT5_LIBRARIES}
  ${CHROMAPRINT_LIBRARIES}
  ${ECHONEST5_LIBRARIES}
  ${GOBJECT_LIBRARIES}
  ${GLIB_LIBRARIES}
  ${GIO_LIBRARIES}
  ${QT_LIBRARIES}
  ${GSTREAMER_BASE_LIBRARIES}
  ${GSTREAMER_LIBRARIES}
  ${GSTREAMER_APP_LIBRARIES}
  ${GSTREAMER_TAG_LIBRARIES}
  ${QTSINGLEAPPLICATION_LIBRARIES}
  ${QTIOCOMPRESSOR_LIBRARIES}
  ${CMAKE_THREAD_LIBS_INIT}
  ${SQLITE_LIBRARIES}
  z
  Qocoa
)

if(HAVE_VK)
  target_link_libraries(clementine_lib ${VREEN_LIBRARIES})
endif(HAVE_VK)

if(ENABLE_VISUALISATIONS)
  target_link_libraries(clementine_lib ${LIBPROJECTM_LIBRARIES})
endif(ENABLE_VISUALISATIONS)

if(HAVE_LIBLASTFM)
  target_link_libraries(clementine_lib ${LASTFM5_LIBRARIES})
endif(HAVE_LIBLASTFM)

if(HAVE_LIBGPOD)
  target_link_libraries(clementine_lib ${LIBGPOD_LIBRARIES})
endif(HAVE_LIBGPOD)

if(HAVE_GIO)
  target_link_libraries(clementine_lib ${GIO_LIBRARIES})
endif(HAVE_GIO)

if(HAVE_AUDIOCD)
  target_link_libraries(clementine_lib ${CDIO_LIBRARIES})
endif(HAVE_AUDIOCD)

if(HAVE_MOODBAR)
  target_link_libraries(clementine_lib gstmoodbar)
endif()

if(HAVE_LIBMTP)
  target_link_libraries(clementine_lib ${LIBMTP_LIBRARIES})
endif(HAVE_LIBMTP)

if(HAVE_BREAKPAD)
  if (LINUX)
    target_link_libraries(clementine_lib breakpad)
  elseif (APPLE)
    add_dependencies(clementine_lib breakpad)
    target_link_libraries(clementine_lib
        "-F${CMAKE_CURRENT_SOURCE_DIR}/../3rdparty/google-breakpad/client/mac/build/Release"
        "-framework Breakpad")
  endif (LINUX)
endif(HAVE_BREAKPAD)

if(HAVE_SPOTIFY_DOWNLOADER)
  target_link_libraries(clementine_lib
    ${CRYPTOPP_LIBRARIES}
  )
  link_directories(${CRYPTOPP_LIBRARY_DIRS})
endif(HAVE_SPOTIFY_DOWNLOADER)

if(HAVE_LIBPULSE)
  target_link_libraries(clementine_lib ${LIBPULSE_LIBRARIES})
endif()

if (APPLE)
  target_link_libraries(clementine_lib
    /System/Library/Frameworks/AppKit.framework
    /System/Library/Frameworks/Carbon.framework
    /System/Library/Frameworks/CoreAudio.framework
    /System/Library/Frameworks/DiskArbitration.framework
    /System/Library/Frameworks/Foundation.framework
    /System/Library/Frameworks/IOKit.framework
    /System/Library/Frameworks/ScriptingBridge.framework
  )
  target_link_libraries(clementine_lib ${SPMEDIAKEYTAP_LIBRARIES})
  if (HAVE_SPARKLE)
    include_directories(${SPARKLE}/Headers)
    target_link_libraries(clementine_lib ${SPARKLE})
  endif (HAVE_SPARKLE)
else (APPLE)
  target_link_libraries(clementine_lib ${QXT_LIBRARIES})
endif (APPLE)

set(3RDPARTY_SQLITE_LIBRARY qsqlite)
target_link_libraries(clementine_lib qsqlite)

if (WIN32)
  target_link_libraries(clementine_lib
    ${ZLIB_LIBRARIES}
    ${QTSPARKLE_LIBRARIES}
    tinysvcmdns
    qtwin
    dsound
    ${QT_QTGUI_LIBRARY}
  )
endif (WIN32)

if (UNIX AND NOT APPLE)
  # Hack: the Gold linker pays attention to the order that libraries are
  # specified on the link line.  -lX11 and -ldl are provided earlier in the link
  # command but they're actually used by libraries that appear after them, so
  # they end up getting ignored.  This appends them to the very end of the link
  # line, ensuring they're always used.
  find_package(X11)
  if (${CMAKE_SYSTEM_NAME} MATCHES "FreeBSD")
    target_link_libraries(clementine_lib ${X11_X11_LIB})
  else ()
    target_link_libraries(clementine_lib ${X11_X11_LIB} ${CMAKE_DL_LIBS})
  endif ()
endif ()

add_dependencies(clementine_lib qtsingleapplication)


###############################################################################

set(EXECUTABLE_OUTPUT_PATH ..)

# Show the console window in debug mode on Windows
if (NOT CMAKE_BUILD_TYPE STREQUAL "Debug" AND NOT ENABLE_WIN32_CONSOLE)
  set(CLEMENTINE-WIN32-FLAG WIN32)
endif (NOT CMAKE_BUILD_TYPE STREQUAL "Debug" AND NOT ENABLE_WIN32_CONSOLE)

# resource file for windows
if(WIN32)
  configure_file(${CMAKE_CURRENT_SOURCE_DIR}/../dist/windows/windres.rc.in
                 ${CMAKE_CURRENT_BINARY_DIR}/windres.rc)
  set(CLEMENTINE-WIN32-RESOURCES windres.rc)
endif(WIN32)

add_executable(clementine
  MACOSX_BUNDLE
  ${CLEMENTINE-WIN32-FLAG}
  ${CLEMENTINE-WIN32-RESOURCES}
  main.cpp
)

if (${CMAKE_SYSTEM_NAME} MATCHES "FreeBSD")
  target_link_libraries(clementine execinfo)
endif (${CMAKE_SYSTEM_NAME} MATCHES "FreeBSD")

target_link_libraries(clementine
  clementine_lib
)

# macdeploy.py relies on the blob being built first.
if(HAVE_SPOTIFY_BLOB)
  add_dependencies(clementine clementine-spotifyblob)
endif(HAVE_SPOTIFY_BLOB)
add_dependencies(clementine clementine-tagreader)

set_target_properties(clementine PROPERTIES
  MACOSX_BUNDLE_INFO_PLIST "../dist/Info.plist"
)

if (APPLE)
  install(FILES ../dist/clementine.icns
    DESTINATION "${CMAKE_BINARY_DIR}/clementine.app/Contents/Resources")
  install(FILES ../dist/qt.conf
    DESTINATION "${CMAKE_BINARY_DIR}/clementine.app/Contents/Resources")
  install(FILES ../dist/sparkle_pub.pem
    DESTINATION "${CMAKE_BINARY_DIR}/clementine.app/Contents/Resources")
  install(FILES ../dist/cacert.pem
    DESTINATION "${CMAKE_BINARY_DIR}/clementine.app/Contents/Resources")

  install(DIRECTORY "${QT_QTGUI_LIBRARY_RELEASE}/Versions/Current/Resources/"
    DESTINATION "${CMAKE_BINARY_DIR}/clementine.app/Contents/Resources")

  if (HAVE_BREAKPAD)
    install(DIRECTORY
        ${CMAKE_CURRENT_SOURCE_DIR}/../3rdparty/google-breakpad/client/mac/build/Release/Breakpad.framework
        DESTINATION "${CMAKE_BINARY_DIR}/clementine.app/Contents/Frameworks"
        PATTERN "*.h" EXCLUDE
        PATTERN "Inspector" PERMISSIONS OWNER_EXECUTE OWNER_READ
                                        GROUP_EXECUTE GROUP_READ
                                        WORLD_READ WORLD_EXECUTE
        PATTERN "crash_report_sender" PERMISSIONS OWNER_EXECUTE OWNER_READ
                                                  GROUP_EXECUTE GROUP_READ
                                                  WORLD_READ WORLD_EXECUTE)
  endif (HAVE_BREAKPAD)

  add_custom_command(TARGET clementine
    POST_BUILD
    COMMAND
    ${CMAKE_CURRENT_SOURCE_DIR}/../dist/macdeploy.py ${PROJECT_BINARY_DIR}/clementine.app -f
    WORKING_DIRECTORY ${PROJECT_BINARY_DIR}
  )

  add_custom_command(OUTPUT ${PROJECT_BINARY_DIR}/clementine.breakpad
    COMMAND
    ${CMAKE_CURRENT_SOURCE_DIR}/../3rdparty/google-breakpad/tools/mac/dump_syms/build/Release/dump_syms
    -a i386 ${PROJECT_BINARY_DIR}/clementine.app/Contents/MacOS/clementine
    > ${PROJECT_BINARY_DIR}/clementine.breakpad
    DEPENDS clementine)
  add_custom_target(clementine-breakpad
    DEPENDS ${PROJECT_BINARY_DIR}/clementine.breakpad)

  if (APPLE_DEVELOPER_ID)
    add_custom_target(
      sign
      COMMAND
      ${PROJECT_SOURCE_DIR}/dist/codesign.py ${APPLE_DEVELOPER_ID} ${PROJECT_BINARY_DIR}/clementine.app
      DEPENDS clementine
      VERBATIM
    )
  endif()


  add_custom_command(
    OUTPUT ${PROJECT_BINARY_DIR}/clementine-${CLEMENTINE_VERSION_SPARKLE}.dmg
    COMMAND ${CMAKE_COMMAND} -E remove -f ${PROJECT_BINARY_DIR}/clementine-${CLEMENTINE_VERSION_SPARKLE}.dmg
    COMMAND ${CMAKE_CURRENT_SOURCE_DIR}/../dist/create-dmg.sh ${PROJECT_BINARY_DIR}/clementine.app
    COMMAND ${CMAKE_COMMAND} -E rename
      ${PROJECT_BINARY_DIR}/clementine.dmg
      ${PROJECT_BINARY_DIR}/clementine-${CLEMENTINE_VERSION_SPARKLE}.dmg
    DEPENDS clementine
    WORKING_DIRECTORY ${PROJECT_BINARY_DIR}
  )
  add_custom_target(dmg
    DEPENDS ${PROJECT_BINARY_DIR}/clementine-${CLEMENTINE_VERSION_SPARKLE}.dmg)
else (APPLE)
  install(TARGETS clementine
    RUNTIME DESTINATION bin
  )
endif (APPLE)<|MERGE_RESOLUTION|>--- conflicted
+++ resolved
@@ -513,11 +513,11 @@
   library/libraryviewcontainer.h
   library/librarywatcher.h
   library/savedgroupingmanager.h
-  
+
   musicbrainz/acoustidclient.h
   musicbrainz/musicbrainzclient.h
   musicbrainz/tagfetcher.h
-  
+
   networkremote/networkremotehelper.h
   networkremote/networkremote.h
   networkremote/incomingdataparser.h
@@ -890,20 +890,6 @@
 if(HAVE_DBUS)
   file(MAKE_DIRECTORY ${CMAKE_CURRENT_BINARY_DIR}/dbus)
 
-<<<<<<< HEAD
-  # MPRIS DBUS interfaces
-  qt5_add_dbus_adaptor(SOURCES
-      dbus/org.freedesktop.MediaPlayer.player.xml
-      core/mpris1.h mpris::Mpris1Player core/mpris_player MprisPlayer)
-  qt5_add_dbus_adaptor(SOURCES
-      dbus/org.freedesktop.MediaPlayer.root.xml
-      core/mpris1.h mpris::Mpris1Root core/mpris_root MprisRoot)
-  qt5_add_dbus_adaptor(SOURCES
-      dbus/org.freedesktop.MediaPlayer.tracklist.xml
-      core/mpris1.h mpris::Mpris1TrackList core/mpris_tracklist MprisTrackList)
-
-=======
->>>>>>> e31278c0
   # MPRIS 2.0 DBUS interfaces
   qt5_add_dbus_adaptor(SOURCES
       dbus/org.mpris.MediaPlayer2.Player.xml
@@ -1133,7 +1119,7 @@
 
 # Vk.com support
 optional_source(HAVE_VK
-  INCLUDE_DIRECTORIES 
+  INCLUDE_DIRECTORIES
     ${VREEN_INCLUDE_DIRS}
   SOURCES
     globalsearch/vksearchprovider.cpp
