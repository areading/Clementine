--- conflicted
+++ resolved
@@ -191,13 +191,10 @@
   internet/searchboxwidget.cpp
   internet/somafmservice.cpp
   internet/somafmurlhandler.cpp
-<<<<<<< HEAD
+  internet/soundcloudservice.cpp
   internet/subsonicservice.cpp
   internet/subsonicsettingspage.cpp
   internet/subsonicurlhandler.cpp
-=======
-  internet/soundcloudservice.cpp
->>>>>>> b9951eb6
 
   library/groupbydialog.cpp
   library/library.cpp
@@ -473,13 +470,10 @@
   internet/searchboxwidget.h
   internet/somafmservice.h
   internet/somafmurlhandler.h
-<<<<<<< HEAD
+  internet/soundcloudservice.h
   internet/subsonicservice.h
   internet/subsonicsettingspage.h
   internet/subsonicurlhandler.h
-=======
-  internet/soundcloudservice.h
->>>>>>> b9951eb6
 
   library/groupbydialog.h
   library/library.h
