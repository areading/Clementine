# Change this file when releasing a new version.

# Version numbers.
set(CLEMENTINE_VERSION_MAJOR 1)
set(CLEMENTINE_VERSION_MINOR 2)
<<<<<<< HEAD
set(CLEMENTINE_VERSION_PATCH 0)
#set(CLEMENTINE_VERSION_PRERELEASE p)
=======
set(CLEMENTINE_VERSION_PATCH 1)
# set(CLEMENTINE_VERSION_PRERELEASE rc4)
>>>>>>> 44a154ef

# This should be set to OFF in a release branch
 set(INCLUDE_GIT_REVISION ON)

# Rules about version number comparison on different platforms:
#   Debian:
#     Two stages are repeated until there are no more characters to compare:
#     one block of consecutive digits (\d+) is compared numerically, then one
#     block of consecutive NON-digits (\D+) is compared lexigraphically,
#     with the exception that ~ sorts before everything else.
#
#     The "upstream version" and "debian revision" are separated by the last
#     dash in the version number.
#
#     Algorithm is in "man deb-version", test comparisons with
#     dpkg --compare-versions.
#
#     These are in sorted order:
#       1.0~rc1
#       1.0~rc2
#       1.0
#       1.0-1-g044287b
#       1.0-506-g044287b
#       1.0.1
#       1.0.2
#       1.0.a
#
#   Rpm:
#     The string is split on non-alphanumeric characters.  Numeric sections are
#     compared numerically and non-numeric sections are compared lexigraphically.
#     If one sections is numeric and the other sections is non-numeric, the
#     numeric sections is always NEWER.
#
#     The "version" and "release" fields are compared with the same algorithm -
#     if the versions are equal the releases are compared to determine which
#     package is newer.
#
#     Algorithm is described in:
#       http://fedoraproject.org/wiki/Packaging:NamingGuidelines#Package_Versioning
#     Test comparisons with:
#       import rpm
#       rpm.labelCompare((epoch, version, release), (epoch, version, release))
#
#     These are in sorted order:
#       1.0-0.rc1
#       1.0-0.rc2
#       1.0-1
#       1.0-2.506-g044287b
#       1.0.1-1
#       1.0.2-1
#
#   Sparkle (mac) and QtSparkle (windows):
#     The strings are split into sections of characters that are all of the same
#     "type" - where a "type" is period, digit, or other.  Sections are then
#     compared against each other - digits are compared numerically and other
#     are compared lexigraphically.  When two sections are of different types,
#     the numeric section is always NEWER.
#
#     If the common parts of both strings are equal, but one string has more
#     sections, the type of the first extra section is used to determine which
#     version is newer.
#     If the extra section is a string, the shorter result is NEWER, otherwise
#     the shorter section is OLDER.  That means that 1.0 is NEWER than 1.0rc1,
#     but 1.0 is OLDER than 1.0.1.
#
#     See compareversions.cpp in QtSparkle.

# Version numbers in Clementine:
#   Deb:
#     With git:    $tagname-$commitcount-g$sha1
#     Without git: $major.$minor.$patch[~$prerelease]
#
#   Rpm:           Version                 Release
#     Prerelease:  $major.$minor.$patch    0.$prerelease
#     Without git: $major.$minor.$patch    1
#     With git:    $tagname                2.$commitcount.g$sha1
#
#   QtSparkle (Windows):
#     With git:    $tagname-$commitcount-g$sha1
#     Without git: $major.$minor.$patch[$prerelease]
#
#   Mac info.plist: CFBundleVersion
#     Prerelease:   4096.$major.$minor.$patch.0
#     Without git:  4096.$major.$minor.$patch.1
#     With git:     4096.$tagname.2.$commitcount
#   The 4096. prefix is because the previous versioning scheme used svn revision
#   numbers, which got up to 3000+.


set(majorminorpatch "${CLEMENTINE_VERSION_MAJOR}.${CLEMENTINE_VERSION_MINOR}.${CLEMENTINE_VERSION_PATCH}")

set(CLEMENTINE_VERSION_DISPLAY "${majorminorpatch}")
set(CLEMENTINE_VERSION_DEB     "${majorminorpatch}")
set(CLEMENTINE_VERSION_RPM_V   "${majorminorpatch}")
set(CLEMENTINE_VERSION_RPM_R   "1")
set(CLEMENTINE_VERSION_SPARKLE "${majorminorpatch}")
set(CLEMENTINE_VERSION_PLIST   "4096.${majorminorpatch}")

if(${CLEMENTINE_VERSION_PATCH} EQUAL "0")
  set(CLEMENTINE_VERSION_DISPLAY "${CLEMENTINE_VERSION_MAJOR}.${CLEMENTINE_VERSION_MINOR}")
endif(${CLEMENTINE_VERSION_PATCH} EQUAL "0")

# Add prerelease
if(CLEMENTINE_VERSION_PRERELEASE)
  set(CLEMENTINE_VERSION_DISPLAY "${CLEMENTINE_VERSION_DISPLAY} ${CLEMENTINE_VERSION_PRERELEASE}")
  set(CLEMENTINE_VERSION_DEB     "${CLEMENTINE_VERSION_DEB}~${CLEMENTINE_VERSION_PRERELEASE}")
  set(CLEMENTINE_VERSION_RPM_R   "0.${CLEMENTINE_VERSION_PRERELEASE}")
  set(CLEMENTINE_VERSION_SPARKLE "${CLEMENTINE_VERSION_SPARKLE}${CLEMENTINE_VERSION_PRERELEASE}")
  set(CLEMENTINE_VERSION_PLIST   "${CLEMENTINE_VERSION_PLIST}.0")
else(CLEMENTINE_VERSION_PRERELEASE)
  set(CLEMENTINE_VERSION_PLIST   "${CLEMENTINE_VERSION_PLIST}.1")
endif(CLEMENTINE_VERSION_PRERELEASE)

# Add git revision
if(FORCE_GIT_REVISION)
  set(GIT_REV ${FORCE_GIT_REVISION})
  set(GIT_INFO_RESULT 0)
else(FORCE_GIT_REVISION)
  find_program(GIT_EXECUTABLE git)

  if(NOT GIT_EXECUTABLE-NOTFOUND)
    execute_process(COMMAND ${GIT_EXECUTABLE} describe
        RESULT_VARIABLE GIT_INFO_RESULT
        OUTPUT_VARIABLE GIT_REV
        ERROR_QUIET
        OUTPUT_STRIP_TRAILING_WHITESPACE)
  endif()
endif()

if(${GIT_INFO_RESULT} EQUAL 0)
  string(REGEX REPLACE "^(.+)-([0-9]+)-(g[a-f0-9]+)$" "\\1;\\2;\\3"
         GIT_PARTS ${GIT_REV})

  if(NOT GIT_PARTS)
    message(FATAL_ERROR "Failed to parse git revision string '${GIT_REV}'")
  endif(NOT GIT_PARTS)

  list(LENGTH GIT_PARTS GIT_PARTS_LENGTH)
  if(GIT_PARTS_LENGTH EQUAL 3)
    list(GET GIT_PARTS 0 GIT_TAGNAME)
    list(GET GIT_PARTS 1 GIT_COMMITCOUNT)
    list(GET GIT_PARTS 2 GIT_SHA1)
    set(HAS_GET_REVISION ON)
  endif(GIT_PARTS_LENGTH EQUAL 3)
endif(${GIT_INFO_RESULT} EQUAL 0)

if(INCLUDE_GIT_REVISION AND HAS_GET_REVISION)
  set(CLEMENTINE_VERSION_DISPLAY "${GIT_REV}")
  set(CLEMENTINE_VERSION_DEB     "${GIT_REV}")
  set(CLEMENTINE_VERSION_RPM_V   "${GIT_TAGNAME}")
  set(CLEMENTINE_VERSION_RPM_R   "2.${GIT_COMMITCOUNT}.${GIT_SHA1}")
  set(CLEMENTINE_VERSION_SPARKLE "${GIT_REV}")
  set(CLEMENTINE_VERSION_PLIST   "4096.${GIT_TAGNAME}.2.${GIT_COMMITCOUNT}")
endif(INCLUDE_GIT_REVISION AND HAS_GET_REVISION)

if(0)
  message(STATUS "Display:  ${CLEMENTINE_VERSION_DISPLAY}")
  message(STATUS "Deb:      ${CLEMENTINE_VERSION_DEB}")
  message(STATUS "Rpm:      ${CLEMENTINE_VERSION_RPM_V}-${CLEMENTINE_VERSION_RPM_R}")
  message(STATUS "Sparkle:  ${CLEMENTINE_VERSION_SPARKLE}")
  message(STATUS "Plist:    ${CLEMENTINE_VERSION_PLIST}")
endif(0)<|MERGE_RESOLUTION|>--- conflicted
+++ resolved
@@ -3,16 +3,11 @@
 # Version numbers.
 set(CLEMENTINE_VERSION_MAJOR 1)
 set(CLEMENTINE_VERSION_MINOR 2)
-<<<<<<< HEAD
-set(CLEMENTINE_VERSION_PATCH 0)
-#set(CLEMENTINE_VERSION_PRERELEASE p)
-=======
 set(CLEMENTINE_VERSION_PATCH 1)
 # set(CLEMENTINE_VERSION_PRERELEASE rc4)
->>>>>>> 44a154ef
 
 # This should be set to OFF in a release branch
- set(INCLUDE_GIT_REVISION ON)
+set(INCLUDE_GIT_REVISION ON)
 
 # Rules about version number comparison on different platforms:
 #   Debian:
