--- conflicted
+++ resolved
@@ -33,7 +33,8 @@
   set(LINUX 1)
 endif (UNIX AND NOT APPLE)
 
-set(QT_MIN_VERSION 5.0.0)
+# See https://bugreports.qt.io/browse/QTBUG-43859
+set(QT_MIN_VERSION 5.4.2)
 
 find_package(Qt5 ${QT_MIN_VERSION} REQUIRED COMPONENTS Core OpenGL Sql Network Xml Widgets Concurrent Test)
 find_package(X11)
@@ -79,11 +80,6 @@
 pkg_check_modules(LIBMYGPO_QT5 libmygpo-qt5>=1.0.7)
 pkg_check_modules(LIBPULSE libpulse)
 pkg_check_modules(LIBXML libxml-2.0)
-<<<<<<< HEAD
-pkg_check_modules(QCA_QT5 qca2-qt5)
-=======
-pkg_check_modules(QJSON REQUIRED QJson)
->>>>>>> 4b332b81
 pkg_check_modules(SPOTIFY libspotify>=12.1.45)
 pkg_check_modules(TAGLIB REQUIRED taglib>=1.6)
 
@@ -282,18 +278,11 @@
 
 optional_component(VISUALISATIONS ON "Visualisations")
 
-<<<<<<< HEAD
-if(NOT HAVE_SPOTIFY_BLOB AND NOT QCA_QT5_FOUND)
-  message(FATAL_ERROR "Either QCA-qt5 must be available or the non-GPL Spotify "
-          "code must be compiled in")
-elseif(QCA_QT5_FOUND)
-=======
 if(NOT HAVE_SPOTIFY_BLOB AND NOT CRYPTOPP_FOUND)
   message(FATAL_ERROR "Either crypto++ must be available or the non-GPL Spotify "
           "code must be compiled in")
 elseif(CRYPTOPP_FOUND)
   set(HAVE_CRYPTOPP ON)
->>>>>>> 4b332b81
   set(HAVE_SPOTIFY_DOWNLOADER ON)
 endif()
 
