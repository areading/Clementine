--- conflicted
+++ resolved
@@ -534,7 +534,7 @@
       # - build_xenial_64
       # - build_bionic_32
       - build_bionic_64
-<<<<<<< HEAD
+      - build_mac
       # - build_disco_32
       # - build_disco_64
       # - build_fedora_29_64
@@ -552,29 +552,4 @@
       #       - build_fedora_30_64
       #     filters:
       #       branches:
-      #         only: master
-=======
-      - build_disco_32
-      - build_disco_64
-      - build_fedora_29_64
-      - build_fedora_30_64
-      - build_buster_64
-      - build_stretch_64
-
-      - upload_artifacts:
-          context: gcp
-          requires:
-            - build_xenial_32
-            - build_xenial_64
-            - build_bionic_32
-            - build_bionic_64
-            - build_disco_32
-            - build_disco_64
-            - build_fedora_29_64
-            - build_fedora_30_64
-            - build_buster_64
-            - build_stretch_64
-          filters:
-            branches:
-              only: master
->>>>>>> e9a2161a
+      #         only: master