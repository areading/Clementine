--- conflicted
+++ resolved
@@ -1,439 +1,258 @@
-#include <Carbon/Carbon.h>
-/****************************************************************************
-** Copyright (c) 2006 - 2011, the LibQxt project.
-** See the Qxt AUTHORS file for a list of authors and copyright holders.
-** All rights reserved.
-**
-** Redistribution and use in source and binary forms, with or without
-** modification, are permitted provided that the following conditions are met:
-**     * Redistributions of source code must retain the above copyright
-**       notice, this list of conditions and the following disclaimer.
-**     * Redistributions in binary form must reproduce the above copyright
-**       notice, this list of conditions and the following disclaimer in the
-**       documentation and/or other materials provided with the distribution.
-**     * Neither the name of the LibQxt project nor the
-**       names of its contributors may be used to endorse or promote products
-**       derived from this software without specific prior written permission.
-**
-** THIS SOFTWARE IS PROVIDED BY THE COPYRIGHT HOLDERS AND CONTRIBUTORS "AS IS" AND
-** ANY EXPRESS OR IMPLIED WARRANTIES, INCLUDING, BUT NOT LIMITED TO, THE IMPLIED
-** WARRANTIES OF MERCHANTABILITY AND FITNESS FOR A PARTICULAR PURPOSE ARE
-** DISCLAIMED. IN NO EVENT SHALL <COPYRIGHT HOLDER> BE LIABLE FOR ANY
-** DIRECT, INDIRECT, INCIDENTAL, SPECIAL, EXEMPLARY, OR CONSEQUENTIAL DAMAGES
-** (INCLUDING, BUT NOT LIMITED TO, PROCUREMENT OF SUBSTITUTE GOODS OR SERVICES;
-** LOSS OF USE, DATA, OR PROFITS; OR BUSINESS INTERRUPTION) HOWEVER CAUSED AND
-** ON ANY THEORY OF LIABILITY, WHETHER IN CONTRACT, STRICT LIABILITY, OR TORT
-** (INCLUDING NEGLIGENCE OR OTHERWISE) ARISING IN ANY WAY OUT OF THE USE OF THIS
-** SOFTWARE, EVEN IF ADVISED OF THE POSSIBILITY OF SUCH DAMAGE.
-**
-** <http://libqxt.org>  <foundation@libqxt.org>
-*****************************************************************************/
-
-<<<<<<< HEAD
-#include "qxtglobalshortcut_p.h"
-#include <QMap>
-#include <QHash>
-#include <QtDebug>
-#include <QApplication>
-
-typedef QPair<uint, uint> Identifier;
-static QMap<quint32, EventHotKeyRef> keyRefs;
-static QHash<Identifier, quint32> keyIDs;
-static quint32 hotKeySerial = 0;
-static bool qxt_mac_handler_installed = false;
-
-OSStatus qxt_mac_handle_hot_key(EventHandlerCallRef nextHandler, EventRef event, void* data)
-{
-    Q_UNUSED(nextHandler);
-    Q_UNUSED(data);
-    if (GetEventClass(event) == kEventClassKeyboard && GetEventKind(event) == kEventHotKeyPressed)
-    {
-        EventHotKeyID keyID;
-        GetEventParameter(event, kEventParamDirectObject, typeEventHotKeyID, NULL, sizeof(keyID), NULL, &keyID);
-        Identifier id = keyIDs.key(keyID.id);
-        QxtGlobalShortcutPrivate::activateShortcut(id.second, id.first);
-    }
-    return noErr;
-}
-
-quint32 QxtGlobalShortcutPrivate::nativeModifiers(Qt::KeyboardModifiers modifiers)
-{
-    quint32 native = 0;
-    if (modifiers & Qt::ShiftModifier)
-        native |= shiftKey;
-    if (modifiers & Qt::ControlModifier)
-        native |= cmdKey;
-    if (modifiers & Qt::AltModifier)
-        native |= optionKey;
-    if (modifiers & Qt::MetaModifier)
-        native |= controlKey;
-    if (modifiers & Qt::KeypadModifier)
-        native |= kEventKeyModifierNumLockMask;
-    return native;
-}
-
-quint32 QxtGlobalShortcutPrivate::nativeKeycode(Qt::Key key)
-{
-    UTF16Char ch;
-    // Constants found in NSEvent.h from AppKit.framework
-    switch (key)
-    {
-    case Qt::Key_Return:
-        return kVK_Return;
-    case Qt::Key_Enter:
-        return kVK_ANSI_KeypadEnter;
-    case Qt::Key_Tab:
-        return kVK_Tab;
-    case Qt::Key_Space:
-        return kVK_Space;
-    case Qt::Key_Backspace:
-        return kVK_Delete;
-    case Qt::Key_Control:
-        return kVK_Command;
-    case Qt::Key_Shift:
-        return kVK_Shift;
-    case Qt::Key_CapsLock:
-        return kVK_CapsLock;
-    case Qt::Key_Option:
-        return kVK_Option;
-    case Qt::Key_Meta:
-        return kVK_Control;
-    case Qt::Key_F17:
-        return kVK_F17;
-    case Qt::Key_VolumeUp:
-        return kVK_VolumeUp;
-    case Qt::Key_VolumeDown:
-        return kVK_VolumeDown;
-    case Qt::Key_F18:
-        return kVK_F18;
-    case Qt::Key_F19:
-        return kVK_F19;
-    case Qt::Key_F20:
-        return kVK_F20;
-    case Qt::Key_F5:
-        return kVK_F5;
-    case Qt::Key_F6:
-        return kVK_F6;
-    case Qt::Key_F7:
-        return kVK_F7;
-    case Qt::Key_F3:
-        return kVK_F3;
-    case Qt::Key_F8:
-        return kVK_F8;
-    case Qt::Key_F9:
-        return kVK_F9;
-    case Qt::Key_F11:
-        return kVK_F11;
-    case Qt::Key_F13:
-        return kVK_F13;
-    case Qt::Key_F16:
-        return kVK_F16;
-    case Qt::Key_F14:
-        return kVK_F14;
-    case Qt::Key_F10:
-        return kVK_F10;
-    case Qt::Key_F12:
-        return kVK_F12;
-    case Qt::Key_F15:
-        return kVK_F15;
-    case Qt::Key_Help:
-        return kVK_Help;
-    case Qt::Key_Home:
-        return kVK_Home;
-    case Qt::Key_PageUp:
-        return kVK_PageUp;
-    case Qt::Key_Delete:
-        return kVK_ForwardDelete;
-    case Qt::Key_F4:
-        return kVK_F4;
-    case Qt::Key_End:
-        return kVK_End;
-    case Qt::Key_F2:
-        return kVK_F2;
-    case Qt::Key_PageDown:
-        return kVK_PageDown;
-    case Qt::Key_F1:
-        return kVK_F1;
-    case Qt::Key_Left:
-        return kVK_LeftArrow;
-    case Qt::Key_Right:
-        return kVK_RightArrow;
-    case Qt::Key_Down:
-        return kVK_DownArrow;
-    case Qt::Key_Up:
-        return kVK_UpArrow;
-    default:
-        ;
-    }
-
-    if (key == Qt::Key_Escape)	ch = 27;
-    else if (key == Qt::Key_Return) ch = 13;
-    else if (key == Qt::Key_Enter) ch = 3;
-    else if (key == Qt::Key_Tab) ch = 9;
-    else ch = key;
-
-    CFDataRef currentLayoutData;
-    TISInputSourceRef currentKeyboard = TISCopyCurrentKeyboardInputSource();
-
-    if (currentKeyboard == NULL)
-        return 0;
-
-    currentLayoutData = (CFDataRef)TISGetInputSourceProperty(currentKeyboard, kTISPropertyUnicodeKeyLayoutData);
-    CFRelease(currentKeyboard);
-    if (currentLayoutData == NULL)
-        return 0;
-
-    UCKeyboardLayout* header = (UCKeyboardLayout*)CFDataGetBytePtr(currentLayoutData);
-    UCKeyboardTypeHeader* table = header->keyboardTypeList;
-
-    uint8_t *data = (uint8_t*)header;
-    // God, would a little documentation for this shit kill you...
-    for (quint32 i=0; i < header->keyboardTypeCount; i++)
-    {
-        UCKeyStateRecordsIndex* stateRec = 0;
-        if (table[i].keyStateRecordsIndexOffset != 0)
-        {
-            stateRec = reinterpret_cast<UCKeyStateRecordsIndex*>(data + table[i].keyStateRecordsIndexOffset);
-            if (stateRec->keyStateRecordsIndexFormat != kUCKeyStateRecordsIndexFormat) stateRec = 0;
-        }
-
-        UCKeyToCharTableIndex* charTable = reinterpret_cast<UCKeyToCharTableIndex*>(data + table[i].keyToCharTableIndexOffset);
-        if (charTable->keyToCharTableIndexFormat != kUCKeyToCharTableIndexFormat) continue;
-
-        for (quint32 j=0; j < charTable->keyToCharTableCount; j++)
-        {
-            UCKeyOutput* keyToChar = reinterpret_cast<UCKeyOutput*>(data + charTable->keyToCharTableOffsets[j]);
-            for (quint32 k=0; k < charTable->keyToCharTableSize; k++)
-            {
-                if (keyToChar[k] & kUCKeyOutputTestForIndexMask)
-                {
-                    long idx = keyToChar[k] & kUCKeyOutputGetIndexMask;
-                    if (stateRec && idx < stateRec->keyStateRecordCount)
-                    {
-                        UCKeyStateRecord* rec = reinterpret_cast<UCKeyStateRecord*>(data + stateRec->keyStateRecordOffsets[idx]);
-                        if (rec->stateZeroCharData == ch) return k;
-                    }
-                }
-                else if (!(keyToChar[k] & kUCKeyOutputSequenceIndexMask) && keyToChar[k] < 0xFFFE)
-                {
-                    if (keyToChar[k] == ch) return k;
-                }
-            } // for k
-        } // for j
-    } // for i
-    return 0;
-}
-
-bool QxtGlobalShortcutPrivate::registerShortcut(quint32 nativeKey, quint32 nativeMods)
-{
-    if (!qxt_mac_handler_installed)
-    {
-        EventTypeSpec t;
-        t.eventClass = kEventClassKeyboard;
-        t.eventKind = kEventHotKeyPressed;
-        InstallApplicationEventHandler(&qxt_mac_handle_hot_key, 1, &t, NULL, NULL);
-    }
-
-    EventHotKeyID keyID;
-    keyID.signature = 'cute';
-    keyID.id = ++hotKeySerial;
-
-    EventHotKeyRef ref = 0;
-    bool rv = !RegisterEventHotKey(nativeKey, nativeMods, keyID, GetApplicationEventTarget(), 0, &ref);
-    if (rv)
-    {
-        keyIDs.insert(Identifier(nativeMods, nativeKey), keyID.id);
-        keyRefs.insert(keyID.id, ref);
-    }
-    return rv;
-}
-
-bool QxtGlobalShortcutPrivate::unregisterShortcut(quint32 nativeKey, quint32 nativeMods)
-{
-    Identifier id(nativeMods, nativeKey);
-    if (!keyIDs.contains(id)) return false;
-
-    EventHotKeyRef ref = keyRefs.take(keyIDs[id]);
-    keyIDs.remove(id);
-    return !UnregisterEventHotKey(ref);
-}
-=======
-typedef QPair<uint, uint> Identifier;
-static QMap<quint32, EventHotKeyRef> keyRefs;
-static QHash<Identifier, quint32> keyIDs;
-static quint32 hotKeySerial = 0;
-static bool qxt_mac_handler_installed = false;
-
-OSStatus qxt_mac_handle_hot_key(EventHandlerCallRef nextHandler, EventRef event, void* data)
-{
-    // pass event to the app event filter
-    Q_UNUSED(data);
-    qApp->macEventFilter(nextHandler, event);
-    return noErr;
-}
-
-bool QxtGlobalShortcutPrivate::eventFilter(void* message)
-//bool QxtGlobalShortcutPrivate::macEventFilter(EventHandlerCallRef caller, EventRef event)
-{
-    EventRef event = (EventRef) message;
-    if (GetEventClass(event) == kEventClassKeyboard && GetEventKind(event) == kEventHotKeyPressed)
-    {
-        EventHotKeyID keyID;
-        GetEventParameter(event, kEventParamDirectObject, typeEventHotKeyID,
-                          nullptr, sizeof(keyID), nullptr, &keyID);
-        Identifier id = keyIDs.key(keyID.id);
-        activateShortcut(id.second, id.first);
-    }
-    return false;
-}
-
-quint32 QxtGlobalShortcutPrivate::nativeModifiers(Qt::KeyboardModifiers modifiers)
-{
-    quint32 native = 0;
-    if (modifiers & Qt::ShiftModifier)
-        native |= shiftKeyBit;
-    if (modifiers & Qt::ControlModifier)
-        native |= cmdKey;
-    if (modifiers & Qt::AltModifier)
-        native |= optionKey;
-    if (modifiers & Qt::MetaModifier)
-        native |= controlKey;
-    if (modifiers & Qt::KeypadModifier)
-        native |= kEventKeyModifierNumLockMask;
-    return native;
-}
-
-quint32 QxtGlobalShortcutPrivate::nativeKeycode(Qt::Key key)
-{
-    UTF16Char ch;
-    // Constants found in NSEvent.h from AppKit.framework
-    if (key == Qt::Key_Up)				ch = 0xF700;
-    else if (key == Qt::Key_Down)		ch = 0xF701;
-    else if (key == Qt::Key_Left)		ch = 0xF702;
-    else if (key == Qt::Key_Right)		ch = 0xF703;
-    else if (key >= Qt::Key_F1 && key <= Qt::Key_F35)
-        ch = key - Qt::Key_F1 + 0xF704;
-    else if (key == Qt::Key_Insert)		ch = 0xF727;
-    else if (key == Qt::Key_Delete)		ch = 0xF728;
-    else if (key == Qt::Key_Home)		ch = 0xF729;
-    else if (key == Qt::Key_End)			ch = 0xF72B;
-    else if (key == Qt::Key_PageUp)		ch = 0xF72C;
-    else if (key == Qt::Key_PageDown)	ch = 0xF72D;
-    else if (key == Qt::Key_Print)		ch = 0xF72E;
-    else if (key == Qt::Key_ScrollLock)	ch = 0xF72F;
-    else if (key == Qt::Key_Pause)		ch = 0xF730;
-    else if (key == Qt::Key_SysReq)		ch = 0xF731;
-    else if (key == Qt::Key_Stop)		ch = 0xF734;
-    else if (key == Qt::Key_Menu)		ch = 0xF735;
-    else if (key == Qt::Key_Select)		ch = 0xF741;
-    else if (key == Qt::Key_Execute)		ch = 0xF742;
-    else if (key == Qt::Key_Help)		ch = 0xF746;
-    else if (key == Qt::Key_Mode_switch)	ch = 0xF747;
-    else if (key == Qt::Key_Escape)		ch = 27;
-    else if (key == Qt::Key_Return)		ch = 13;
-    else if (key == Qt::Key_Enter)		ch = 3;
-    else if (key == Qt::Key_Tab)			ch = 9;
-    else								ch = key;
-
-    KeyboardLayoutRef layout;
-    KeyboardLayoutKind layoutKind;
-    KLGetCurrentKeyboardLayout(&layout);
-    KLGetKeyboardLayoutProperty(layout, kKLKind, const_cast<const void**>(reinterpret_cast<void**>(&layoutKind)));
-
-    if (layoutKind == kKLKCHRKind)
-    { // no Unicode available
-        if (ch > 255) return 0;
-
-        char* data;
-        KLGetKeyboardLayoutProperty(layout, kKLKCHRData, const_cast<const void**>(reinterpret_cast<void**>(&data)));
-        int ct = *reinterpret_cast<short*>(data + 258);
-        for (int i = 0; i < ct; i++)
-        {
-            char* keyTable = data + 260 + 128 * i;
-            for (int j = 0; j < 128; j++)
-            {
-                if (keyTable[j] == ch) return j;
-            }
-        }
-
-        return 0;
-    }
-
-    char* data;
-    KLGetKeyboardLayoutProperty(layout, kKLuchrData, const_cast<const void**>(reinterpret_cast<void**>(&data)));
-    UCKeyboardLayout* header = reinterpret_cast<UCKeyboardLayout*>(data);
-    UCKeyboardTypeHeader* table = header->keyboardTypeList;
-
-    for (quint32 i=0; i < header->keyboardTypeCount; i++)
-    {
-        UCKeyStateRecordsIndex* stateRec = 0;
-        if (table[i].keyStateRecordsIndexOffset != 0)
-        {
-            stateRec = reinterpret_cast<UCKeyStateRecordsIndex*>(data + table[i].keyStateRecordsIndexOffset);
-            if (stateRec->keyStateRecordsIndexFormat != kUCKeyStateRecordsIndexFormat) stateRec = 0;
-        }
-
-        UCKeyToCharTableIndex* charTable = reinterpret_cast<UCKeyToCharTableIndex*>(data + table[i].keyToCharTableIndexOffset);
-        if (charTable->keyToCharTableIndexFormat != kUCKeyToCharTableIndexFormat) continue;
-
-        for (quint32 j=0; j < charTable->keyToCharTableCount; j++)
-        {
-            UCKeyOutput* keyToChar = reinterpret_cast<UCKeyOutput*>(data + charTable->keyToCharTableOffsets[j]);
-            for (quint32 k=0; k < charTable->keyToCharTableSize; k++)
-            {
-                if (keyToChar[k] & kUCKeyOutputTestForIndexMask)
-                {
-                    long idx = keyToChar[k] & kUCKeyOutputGetIndexMask;
-                    if (stateRec && idx < stateRec->keyStateRecordCount)
-                    {
-                        UCKeyStateRecord* rec = reinterpret_cast<UCKeyStateRecord*>(data + stateRec->keyStateRecordOffsets[idx]);
-                        if (rec->stateZeroCharData == ch) return k;
-                    }
-                }
-                else if (!(keyToChar[k] & kUCKeyOutputSequenceIndexMask) && keyToChar[k] < 0xFFFE)
-                {
-                    if (keyToChar[k] == ch) return k;
-                }
-            } // for k
-        } // for j
-    } // for i
-
-    return 0;
-}
-
-bool QxtGlobalShortcutPrivate::registerShortcut(quint32 nativeKey, quint32 nativeMods)
-{
-    if (!qxt_mac_handler_installed)
-    {
-        EventTypeSpec t;
-        t.eventClass = kEventClassKeyboard;
-        t.eventKind = kEventHotKeyPressed;
-        InstallApplicationEventHandler(&qxt_mac_handle_hot_key, 1, &t, nullptr,
-                                       nullptr);
-    }
-
-    EventHotKeyID keyID;
-    keyID.signature = 'cute';
-    keyID.id = ++hotKeySerial;
-
-    EventHotKeyRef ref = 0;
-    bool rv = !RegisterEventHotKey(nativeKey, nativeMods, keyID, GetApplicationEventTarget(), 0, &ref);
-    if (rv)
-    {
-        keyIDs.insert(Identifier(nativeMods, nativeKey), keyID.id);
-        keyRefs.insert(keyID.id, ref);
-    }
-    qDebug() << ref;
-    return rv;
-}
-
-bool QxtGlobalShortcutPrivate::unregisterShortcut(quint32 nativeKey, quint32 nativeMods)
-{
-    Identifier id(nativeMods, nativeKey);
-    if (!keyIDs.contains(id)) return false;
-
-    EventHotKeyRef ref = keyRefs.take(keyIDs[id]);
-    keyIDs.remove(id);
-    return !UnregisterEventHotKey(ref);
-}
->>>>>>> 9f946a28
+#include <Carbon/Carbon.h>
+/****************************************************************************
+** Copyright (c) 2006 - 2011, the LibQxt project.
+** See the Qxt AUTHORS file for a list of authors and copyright holders.
+** All rights reserved.
+**
+** Redistribution and use in source and binary forms, with or without
+** modification, are permitted provided that the following conditions are met:
+**     * Redistributions of source code must retain the above copyright
+**       notice, this list of conditions and the following disclaimer.
+**     * Redistributions in binary form must reproduce the above copyright
+**       notice, this list of conditions and the following disclaimer in the
+**       documentation and/or other materials provided with the distribution.
+**     * Neither the name of the LibQxt project nor the
+**       names of its contributors may be used to endorse or promote products
+**       derived from this software without specific prior written permission.
+**
+** THIS SOFTWARE IS PROVIDED BY THE COPYRIGHT HOLDERS AND CONTRIBUTORS "AS IS" AND
+** ANY EXPRESS OR IMPLIED WARRANTIES, INCLUDING, BUT NOT LIMITED TO, THE IMPLIED
+** WARRANTIES OF MERCHANTABILITY AND FITNESS FOR A PARTICULAR PURPOSE ARE
+** DISCLAIMED. IN NO EVENT SHALL <COPYRIGHT HOLDER> BE LIABLE FOR ANY
+** DIRECT, INDIRECT, INCIDENTAL, SPECIAL, EXEMPLARY, OR CONSEQUENTIAL DAMAGES
+** (INCLUDING, BUT NOT LIMITED TO, PROCUREMENT OF SUBSTITUTE GOODS OR SERVICES;
+** LOSS OF USE, DATA, OR PROFITS; OR BUSINESS INTERRUPTION) HOWEVER CAUSED AND
+** ON ANY THEORY OF LIABILITY, WHETHER IN CONTRACT, STRICT LIABILITY, OR TORT
+** (INCLUDING NEGLIGENCE OR OTHERWISE) ARISING IN ANY WAY OUT OF THE USE OF THIS
+** SOFTWARE, EVEN IF ADVISED OF THE POSSIBILITY OF SUCH DAMAGE.
+**
+** <http://libqxt.org>  <foundation@libqxt.org>
+*****************************************************************************/
+
+#include "qxtglobalshortcut_p.h"
+#include <QMap>
+#include <QHash>
+#include <QtDebug>
+#include <QApplication>
+
+typedef QPair<uint, uint> Identifier;
+static QMap<quint32, EventHotKeyRef> keyRefs;
+static QHash<Identifier, quint32> keyIDs;
+static quint32 hotKeySerial = 0;
+static bool qxt_mac_handler_installed = false;
+
+OSStatus qxt_mac_handle_hot_key(EventHandlerCallRef nextHandler, EventRef event, void* data)
+{
+    Q_UNUSED(nextHandler);
+    Q_UNUSED(data);
+    if (GetEventClass(event) == kEventClassKeyboard && GetEventKind(event) == kEventHotKeyPressed)
+    {
+        EventHotKeyID keyID;
+        GetEventParameter(event, kEventParamDirectObject, typeEventHotKeyID, NULL, sizeof(keyID), NULL, &keyID);
+        Identifier id = keyIDs.key(keyID.id);
+        QxtGlobalShortcutPrivate::activateShortcut(id.second, id.first);
+    }
+    return noErr;
+}
+
+quint32 QxtGlobalShortcutPrivate::nativeModifiers(Qt::KeyboardModifiers modifiers)
+{
+    quint32 native = 0;
+    if (modifiers & Qt::ShiftModifier)
+        native |= shiftKey;
+    if (modifiers & Qt::ControlModifier)
+        native |= cmdKey;
+    if (modifiers & Qt::AltModifier)
+        native |= optionKey;
+    if (modifiers & Qt::MetaModifier)
+        native |= controlKey;
+    if (modifiers & Qt::KeypadModifier)
+        native |= kEventKeyModifierNumLockMask;
+    return native;
+}
+
+quint32 QxtGlobalShortcutPrivate::nativeKeycode(Qt::Key key)
+{
+    UTF16Char ch;
+    // Constants found in NSEvent.h from AppKit.framework
+    switch (key)
+    {
+    case Qt::Key_Return:
+        return kVK_Return;
+    case Qt::Key_Enter:
+        return kVK_ANSI_KeypadEnter;
+    case Qt::Key_Tab:
+        return kVK_Tab;
+    case Qt::Key_Space:
+        return kVK_Space;
+    case Qt::Key_Backspace:
+        return kVK_Delete;
+    case Qt::Key_Control:
+        return kVK_Command;
+    case Qt::Key_Shift:
+        return kVK_Shift;
+    case Qt::Key_CapsLock:
+        return kVK_CapsLock;
+    case Qt::Key_Option:
+        return kVK_Option;
+    case Qt::Key_Meta:
+        return kVK_Control;
+    case Qt::Key_F17:
+        return kVK_F17;
+    case Qt::Key_VolumeUp:
+        return kVK_VolumeUp;
+    case Qt::Key_VolumeDown:
+        return kVK_VolumeDown;
+    case Qt::Key_F18:
+        return kVK_F18;
+    case Qt::Key_F19:
+        return kVK_F19;
+    case Qt::Key_F20:
+        return kVK_F20;
+    case Qt::Key_F5:
+        return kVK_F5;
+    case Qt::Key_F6:
+        return kVK_F6;
+    case Qt::Key_F7:
+        return kVK_F7;
+    case Qt::Key_F3:
+        return kVK_F3;
+    case Qt::Key_F8:
+        return kVK_F8;
+    case Qt::Key_F9:
+        return kVK_F9;
+    case Qt::Key_F11:
+        return kVK_F11;
+    case Qt::Key_F13:
+        return kVK_F13;
+    case Qt::Key_F16:
+        return kVK_F16;
+    case Qt::Key_F14:
+        return kVK_F14;
+    case Qt::Key_F10:
+        return kVK_F10;
+    case Qt::Key_F12:
+        return kVK_F12;
+    case Qt::Key_F15:
+        return kVK_F15;
+    case Qt::Key_Help:
+        return kVK_Help;
+    case Qt::Key_Home:
+        return kVK_Home;
+    case Qt::Key_PageUp:
+        return kVK_PageUp;
+    case Qt::Key_Delete:
+        return kVK_ForwardDelete;
+    case Qt::Key_F4:
+        return kVK_F4;
+    case Qt::Key_End:
+        return kVK_End;
+    case Qt::Key_F2:
+        return kVK_F2;
+    case Qt::Key_PageDown:
+        return kVK_PageDown;
+    case Qt::Key_F1:
+        return kVK_F1;
+    case Qt::Key_Left:
+        return kVK_LeftArrow;
+    case Qt::Key_Right:
+        return kVK_RightArrow;
+    case Qt::Key_Down:
+        return kVK_DownArrow;
+    case Qt::Key_Up:
+        return kVK_UpArrow;
+    default:
+        ;
+    }
+
+    if (key == Qt::Key_Escape)	ch = 27;
+    else if (key == Qt::Key_Return) ch = 13;
+    else if (key == Qt::Key_Enter) ch = 3;
+    else if (key == Qt::Key_Tab) ch = 9;
+    else ch = key;
+
+    CFDataRef currentLayoutData;
+    TISInputSourceRef currentKeyboard = TISCopyCurrentKeyboardInputSource();
+
+    if (currentKeyboard == NULL)
+        return 0;
+
+    currentLayoutData = (CFDataRef)TISGetInputSourceProperty(currentKeyboard, kTISPropertyUnicodeKeyLayoutData);
+    CFRelease(currentKeyboard);
+    if (currentLayoutData == NULL)
+        return 0;
+
+    UCKeyboardLayout* header = (UCKeyboardLayout*)CFDataGetBytePtr(currentLayoutData);
+    UCKeyboardTypeHeader* table = header->keyboardTypeList;
+
+    uint8_t *data = (uint8_t*)header;
+    // God, would a little documentation for this shit kill you...
+    for (quint32 i=0; i < header->keyboardTypeCount; i++)
+    {
+        UCKeyStateRecordsIndex* stateRec = 0;
+        if (table[i].keyStateRecordsIndexOffset != 0)
+        {
+            stateRec = reinterpret_cast<UCKeyStateRecordsIndex*>(data + table[i].keyStateRecordsIndexOffset);
+            if (stateRec->keyStateRecordsIndexFormat != kUCKeyStateRecordsIndexFormat) stateRec = 0;
+        }
+
+        UCKeyToCharTableIndex* charTable = reinterpret_cast<UCKeyToCharTableIndex*>(data + table[i].keyToCharTableIndexOffset);
+        if (charTable->keyToCharTableIndexFormat != kUCKeyToCharTableIndexFormat) continue;
+
+        for (quint32 j=0; j < charTable->keyToCharTableCount; j++)
+        {
+            UCKeyOutput* keyToChar = reinterpret_cast<UCKeyOutput*>(data + charTable->keyToCharTableOffsets[j]);
+            for (quint32 k=0; k < charTable->keyToCharTableSize; k++)
+            {
+                if (keyToChar[k] & kUCKeyOutputTestForIndexMask)
+                {
+                    long idx = keyToChar[k] & kUCKeyOutputGetIndexMask;
+                    if (stateRec && idx < stateRec->keyStateRecordCount)
+                    {
+                        UCKeyStateRecord* rec = reinterpret_cast<UCKeyStateRecord*>(data + stateRec->keyStateRecordOffsets[idx]);
+                        if (rec->stateZeroCharData == ch) return k;
+                    }
+                }
+                else if (!(keyToChar[k] & kUCKeyOutputSequenceIndexMask) && keyToChar[k] < 0xFFFE)
+                {
+                    if (keyToChar[k] == ch) return k;
+                }
+            } // for k
+        } // for j
+    } // for i
+    return 0;
+}
+
+bool QxtGlobalShortcutPrivate::registerShortcut(quint32 nativeKey, quint32 nativeMods)
+{
+    if (!qxt_mac_handler_installed)
+    {
+        EventTypeSpec t;
+        t.eventClass = kEventClassKeyboard;
+        t.eventKind = kEventHotKeyPressed;
+        InstallApplicationEventHandler(&qxt_mac_handle_hot_key, 1, &t, NULL, NULL);
+    }
+
+    EventHotKeyID keyID;
+    keyID.signature = 'cute';
+    keyID.id = ++hotKeySerial;
+
+    EventHotKeyRef ref = 0;
+    bool rv = !RegisterEventHotKey(nativeKey, nativeMods, keyID, GetApplicationEventTarget(), 0, &ref);
+    if (rv)
+    {
+        keyIDs.insert(Identifier(nativeMods, nativeKey), keyID.id);
+        keyRefs.insert(keyID.id, ref);
+    }
+    return rv;
+}
+
+bool QxtGlobalShortcutPrivate::unregisterShortcut(quint32 nativeKey, quint32 nativeMods)
+{
+    Identifier id(nativeMods, nativeKey);
+    if (!keyIDs.contains(id)) return false;
+
+    EventHotKeyRef ref = keyRefs.take(keyIDs[id]);
+    keyIDs.remove(id);
+    return !UnregisterEventHotKey(ref);
+}