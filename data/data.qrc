--- conflicted
+++ resolved
@@ -343,11 +343,8 @@
         <file>providers/digitallyimported.png</file>
         <file>providers/skyfm.png</file>
         <file>providers/digitallyimported-32.png</file>
+        <file>providers/grooveshark.png</file>
         <file>allthethings.png</file>
-<<<<<<< HEAD
-        <file>providers/grooveshark.png</file>
-=======
         <file>globalsearch.css</file>
->>>>>>> ecdd0ed6
     </qresource>
 </RCC>